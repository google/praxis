# coding=utf-8
# Copyright 2022 The Pax Authors.
#
# Licensed under the Apache License, Version 2.0 (the "License");
# you may not use this file except in compliance with the License.
# You may obtain a copy of the License at
#
#     http://www.apache.org/licenses/LICENSE-2.0
#
# Unless required by applicable law or agreed to in writing, software
# distributed under the License is distributed on an "AS IS" BASIS,
# WITHOUT WARRANTIES OR CONDITIONS OF ANY KIND, either express or implied.
# See the License for the specific language governing permissions and
# limitations under the License.

"""Attention layers."""

import functools
import math
import string
from typing import Any, Callable, Dict, Mapping, Optional, Sequence, Tuple, Union

from absl import logging
from flax import linen as nn
import jax
from jax import numpy as jnp
from jax.ad_checkpoint import checkpoint_name
import numpy as np
from praxis import asserts
from praxis import base_layer
from praxis import pax_fiddle
from praxis import py_utils
from praxis import pytypes
from praxis.layers import base_ops
from praxis.layers import embedding_softmax
from praxis.layers import stochastics

NestedMap = py_utils.NestedMap
WeightInit = base_layer.WeightInit
WeightHParams = base_layer.WeightHParams
template_field = base_layer.template_field
LayerTpl = pax_fiddle.Config[base_layer.BaseLayer]
JTensor = pytypes.JTensor
NestedJTensor = pytypes.NestedJTensor
NestedInt = pytypes.NestedInt

SplitDimsMapping = pytypes.SplitDimsMapping

PREFIX_DECODE_CACHE = base_layer.PREFIX_DECODE_CACHE


def limited_context_mask(
    left_context: Union[int, None],
    right_context: Union[int, None],
    time_size: int,
    dtype: jnp.dtype = jnp.float32,
) -> JTensor:
  """Generates a logit mask from window configuration.

  left_context includes the current timestep and left ones while right_context
  includes only future timesteps. None represents infinity.

  Args:
    left_context: integer or None.
    right_context: integer or None
    time_size: size of time dimension.
    dtype: data type of the output.

  Returns:
    A JTensor of shape [T, T] ready to add to attention logits.
  """
  large_negative_number = py_utils.get_large_negative_number(dtype)

  if right_context is None:
    right_context = time_size
  if left_context is None:
    left_context = time_size
  col_idx = jnp.tile(jnp.arange(time_size)[jnp.newaxis, :], [time_size, 1])
  row_idx = jnp.tile(jnp.arange(time_size)[:, jnp.newaxis], [1, time_size])
  mask = (
      (col_idx + left_context <= row_idx) | (row_idx < col_idx - right_context)
  ).astype(dtype) * large_negative_number
  return mask


def causal_mask(input_t: JTensor) -> JTensor:
  """Computes and returns causal mask.

  Args:
    input_t: A JTensor of shape [B, T, D].

  Returns:
    An attention_mask JTensor of shape [1, 1, T, T]. Attention mask has
    already been converted large negative values.
  """
  assert (
      input_t.dtype == jnp.float32 or input_t.dtype == jnp.bfloat16
  ), input_t.dtype
  large_negative_number = py_utils.get_large_negative_number(input_t.dtype)
  t = input_t.shape[1]
  col_idx = jnp.tile(jnp.arange(t)[jnp.newaxis, :], [t, 1])
  row_idx = jnp.tile(jnp.arange(t)[:, jnp.newaxis], [1, t])
  mask = (row_idx < col_idx).astype(input_t.dtype) * large_negative_number
  return mask[jnp.newaxis, jnp.newaxis, :, :]


def segment_mask(
    segment_ids: JTensor,
    source_segment_ids: Optional[JTensor] = None,
    dtype: jnp.dtype = jnp.float32,
) -> JTensor:
  """Computes (non-causal) segment mask.

  Args:
    segment_ids: a JTensor of shape [B, T], the segment that each token belongs
      to.
    source_segment_ids: a JTensor of shape [B, S], the segment that each source
      token belongs to (optional).
    dtype: data type of the input.

  Returns:
    A JTensor of shape [B, 1, T, S].
  """
  # [B, T, 1]
  segment_ids_1 = jnp.expand_dims(segment_ids, axis=-1)
  # [B, 1, S]
  if source_segment_ids is not None:
    segment_ids_2 = jnp.expand_dims(source_segment_ids, axis=1)
  else:
    segment_ids_2 = jnp.expand_dims(segment_ids, axis=1)
  # [B, T, S].
  mask = jnp.not_equal(segment_ids_1, segment_ids_2).astype(dtype)
  mask = jnp.expand_dims(mask, 1)
  mask *= py_utils.get_large_negative_number(dtype)
  return mask


def causal_segment_mask(
    segment_ids: JTensor,
    dtype: jnp.dtype = jnp.float32,
    causal_attention_mask: Optional[JTensor] = None,
) -> JTensor:
  """Computes the masks which combines causal masking and segment masks.

  Args:
    segment_ids: a JTensor of shape [B, T], the segment that each token belongs
      to.
    dtype: data type of the input.
    causal_attention_mask: a JTensor of shape [B, T] where 1 indicates where a
      casual mask should be applied and 0 where it shouldn't. E.g. for an input
      -> target type of input. Tensor indices corresponding to the input tokens
      should be set to 0 and indices corresponding to target tokens should be
      set to 1.

  Returns:
    A JTensor of shape [B, 1, T, T].
  """
  # [B, 1, T, T]
  segment_mask_t = segment_mask(segment_ids, dtype=dtype)
  # [1, 1, T, T]
  b, t = segment_ids.shape
  causal_mask_t = causal_mask(jnp.zeros([b, t, 1], dtype=dtype))
  if causal_attention_mask is not None:
    causal_mask_t *= causal_attention_mask[:, jnp.newaxis, jnp.newaxis, :]
  return jnp.minimum(segment_mask_t, causal_mask_t)


def convert_paddings_to_mask(
    paddings: JTensor, dtype: jnp.dtype = jnp.float32
) -> JTensor:
  """Converts binary paddings to a logit mask ready to add to attention matrix.

  Args:
    paddings: binary JTensor of shape [B, T], with 1 denoting padding token.
    dtype: data type of the input.

  Returns:
    A JTensor of shape [B, 1, 1, T] ready to add to attention logits.
  """
  attention_mask = paddings[:, jnp.newaxis, jnp.newaxis, :]
  attention_mask *= py_utils.get_large_negative_number(dtype)
  return attention_mask


def shift_1d(inputs: JTensor, offset: int, axis: int):
  """Shifts the input tensor by offset in the dimension axis.

  To shift right the offset is positive and the input is padded at the
  beginning, while to shift left the offset is negative and the input is
  padded at the end.

  Args:
    inputs: The input tensor to shift.
    offset: The number of positions to shift. If the offset is positive, pad at
      the beginning of the sequence, if the offset is negative, then pad at the
      end of the sequence.
    axis: The dimension in which to shift the input.

  Returns:
    The shifted input.
  """
  paddings = [
      ((max(offset, 0), -min(offset, 0)) if i == axis else (0, 0))
      for i in range(len(inputs.shape))
  ]
  input_length = jnp.shape(inputs)[axis]
  padded_inputs = jnp.pad(inputs, paddings)
  if offset > 0:
    output = jax.lax.slice_in_dim(
        padded_inputs, start_index=0, limit_index=input_length, axis=axis
    )
  else:
    output = jax.lax.slice_in_dim(
        padded_inputs,
        start_index=-offset,
        limit_index=input_length - offset,
        axis=axis,
    )
  return output


def convert_to_block(x, block_size: int, padding_val: float = 0.0) -> JTensor:
  """Turns a sequence to non overlapping blocks.

  Args:
    x: a tensor of [batch, time, ...].
    block_size: int. Number of time frames in a block.
    padding_val: float. value on the padded frames.

  Returns:
    A tensor of [batch, num_blocks, block_size, ...], with necessary paddings,
    where output[:, i, ...] are x[:, i*block_size:(i+1)*block_size, ...].
  """
  shape = list(x.shape)
  b, t = shape[0], shape[1]
  if block_size < 1:
    raise ValueError('block_size must be at least 1, got {}'.format(block_size))
  w = block_size
  # Pad it to be a multipe of w.
  num_blocks = (t + w - 1) // w
  pad_length = num_blocks * w - t

  if pad_length > 0:
    pad_shape = [
        (0, 0) if idx != 1 else (0, pad_length) for idx in range(len(x.shape))
    ]
    x = jnp.pad(x, pad_shape, constant_values=padding_val)
  reshaped = jnp.reshape(x, [b, num_blocks, w] + shape[2:])
  return reshaped


def extract_block_context(
    x: JTensor,
    block_size: int,
    left_context: int,
    right_context: int,
    padding_val: float = 0.0,
) -> JTensor:
  """Extracts temporal context for every block.

  Args:
    x: a tensor of [batch, time, ...].
    block_size: int. Number of time frames in a block.
    left_context: int. Left context size.
    right_context: int. Right context size.
    padding_val: float. value on the padded frames.

  Returns:
    A tensor of [batch, num_blocks, context_size, ...], with necessary paddings,
    where context_size = block_size + (left_context - 1) + right_context,
    and output[:, i, ...] are x[:, start-left_context+1:end+right_context, ...],
    start = i * block_size, end = (i + 1) * block_size.
  """
  if block_size < 1:
    raise ValueError('block_size must be at least 1, got {}'.format(block_size))
  if left_context < 1 or left_context > block_size + 1:
    raise ValueError(
        'left_context must be at least 1 and at most block_size + 1 = {}, '
        'got {}'.format(block_size + 1, left_context)
    )
  if right_context < 0 or right_context > block_size:
    raise ValueError(
        'right_context must be at least 0 and at most block_size = {}, '
        'got {}'.format(block_size, right_context)
    )

  block = convert_to_block(x, block_size, padding_val)
  concat_list = [block]

  # Creates one block filled with padding values.
  pad_block = jnp.full(block[:, :1].shape, padding_val, dtype=block.dtype)
  if left_context > 1:
    left_block = jnp.concatenate([pad_block, block[:, :-1]], axis=1)
    left_block = left_block[:, :, -(left_context - 1) :, ...]
    concat_list = [left_block] + concat_list

  if right_context > 0:
    right_block = jnp.concatenate([block[:, 1:], pad_block], axis=1)
    right_block = right_block[:, :, :right_context, ...]
    concat_list += [right_block]

  return jnp.concatenate(concat_list, axis=2)


def _make_local_mask(
    seq_len: int, block_size: int, left_context: int, right_context: int
) -> JTensor:
  """Makes the mask tensor for a full sequence.

  The returned mask reflects the given context sizes, where position i
  attends to tokens in the range [i - (left_context-1), i + right_context].

  For example, given seq_len=4, block_size=2, left_context=3, right_context=0,
  the result mask is
  [[[0., 0., 1., 0.], 1st query in 1st block attends 1st key.
  [0., 0., 1., 1.]],  2nd query in 1st block attends 2nd and left keys
  [[1., 1., 1., 0.],  1st query in 2nd block attends 1st and left keys
  [0., 1., 1., 1.]]]  2st query in 2nd block attends 2nd and left keys

  Args:
    seq_len: int or scalar int tensor. Sequence length.
    block_size: int. Number of time frames in a block.
    left_context: int. Left context size.
    right_context: int. Right context size.

  Returns:
    A tensor of [num_blocks, block_size, context_size] taking values in
    {0, 1}, where context_size = block_size + (left_context - 1) + right_context
    Element b, i, j is 1 if in the b-th block, the i-th frame can access
    the j-th frame in the context.
  """
  assert seq_len > 0

  num_blocks = (seq_len + block_size - 1) // block_size
  context_size = block_size + (left_context - 1) + right_context

  # [num_blocks, block_size]: source positions in the original sequence.
  src_positions = jnp.reshape(
      jnp.arange(num_blocks * block_size), [num_blocks, block_size]
  )
  # [num_blocks,]: source positions at the start of each block.
  block_start_positions = jnp.arange(0, num_blocks * block_size, block_size)
  # [context_size]:  positions relative to the block start.
  relative_context_positions = jnp.arange(context_size) - (left_context - 1)

  # [num_blocks, context_size]: target positions in the original sequence.
  tgt_positions = (
      block_start_positions[:, jnp.newaxis]
      + relative_context_positions[jnp.newaxis, :]
  )
  # [num_blocks, block_size, context_size]: position differences between source-
  # target pairs.
  position_diff = (
      src_positions[:, :, jnp.newaxis] - tgt_positions[:, jnp.newaxis, :]
  )
  # [num_blocks, block_size, context_size]: if attention is allowed between
  # source-target pairs.
  valid_atten = jnp.logical_and(
      -right_context <= position_diff, position_diff < left_context
  )

  # [num_blocks, block_size]: if the source position is valid, not padded.
  valid_src = src_positions < seq_len
  # [num_blocks, context_size]: if the target position is valid, not padded.
  valid_tgt = jnp.logical_and(0 <= tgt_positions, tgt_positions < seq_len)

  valid_atten &= jnp.logical_and(
      valid_src[:, :, jnp.newaxis], valid_tgt[:, jnp.newaxis, :]
  )

  return valid_atten


class PerDimScale(base_layer.BaseLayer):
  """A layer to scale individual dims of the input.

  Attributes:
    dim: Number of individual dims.
  """

  dim: int = 0

  def setup(self) -> None:
    pc = WeightHParams(shape=[self.dim], init=WeightInit.Constant(0.0))
    self.create_variable('per_dim_scale', pc)

  def __call__(self, inputs: JTensor) -> JTensor:
    """Return per_dim_scale * inputs / jnp.sqrt(dim)).

    Args:
      inputs: A JTensor with shape [..., p.dim].

    Returns:
      outputs: A JTensor with shape [..., p.dim].
    """
    inputs_shape = inputs.shape
    assert inputs_shape[-1] == self.dim

    # 1.0/jax.nn.softplus(0.0) = 1.442695041. Hard code this number so that we
    # can avoid unnecessary XLA op fusion mess on TPU.
    r_softplus_0 = 1.442695041
    scale = jnp.array(r_softplus_0 / np.sqrt(self.dim), dtype=inputs.dtype)
    scale *= jax.nn.softplus(self.theta.per_dim_scale)
    return inputs * scale


class RelativeBias(base_layer.BaseLayer):
  """A layer for Relative Attention Bias.

  Paper: https://aclanthology.org/N18-2074.pdf.
  Note that attention bias ensures that current position (~row) is less that
  memory position(~column).

  In addition to masking bias we use per-head per-relative position bucket
  relative_bias_weights array of shape
  [num heads, num relative position buckets].

  We compute relative position bucket for every position pair, relative_bucket
  tensor of shape [batch, length, length] and do
  jax.lax.gather(operand=relative_bias_weights, start_indices=relative_bucket,
    dimension_numbers=jax.lax.GatherDimensionNumbers(
        offset_dims=tuple(1)),
  to compute per position-pair bias.

  Attributes:
    num_heads: Number of attention heads.
    use_length_as_position: If true, use length as position to save some memory.
      Relative bias is based on relative position indexes thus we can ignore
      segments.
    relative_attention_num_buckets: Number of buckers for relative attention.
    relative_attention_max_distance: Maximum relative distance (outer bucket
      boundary).
    bidirectional: If true, use half of the buckets for forward-looking
      attention.
    use_xavier_init: If true, use xavier init for the buckets.
  """

  num_heads: int = 1
  use_length_as_position: bool = True
  relative_attention_num_buckets: int = 32
  relative_attention_max_distance: int = 128
  bidirectional: bool = False
  use_xavier_init: bool = False

  def setup(self) -> None:
    if self.use_xavier_init:
      init = WeightInit.Xavier()
    else:
      rb_stddev = (self.num_heads * self.relative_attention_num_buckets) ** -0.5
      init = WeightInit.Gaussian(rb_stddev)
    pc = WeightHParams(
        shape=[self.num_heads, self.relative_attention_num_buckets], init=init
    )
    self.create_variable('wrb', pc)

  def _relative_position_bucket(self, relative_position: JTensor) -> JTensor:
    """Translate relative position to a bucket number for relative attention.

    Args:
      relative_position: An int32 JTensor.

    Returns:
      A JTensor with the same shape as relative_position, containing int32
      values in the range [0, num_buckets)
    """

    num_buckets = self.relative_attention_num_buckets
    max_distance = jnp.array(self.relative_attention_max_distance).astype(
        self.dtype
    )
    ret = 0
    n = -relative_position
    if self.bidirectional:
      num_buckets //= 2
      ret += ((n < 0) * num_buckets).astype(jnp.int32)
      n = jnp.abs(n)
    else:
      n = jnp.maximum(n, 0)
    # now n is in the range [0, inf)
    max_exact = num_buckets // 2
    is_small = jnp.less(n, max_exact)
    val_if_large = max_exact + (
        jnp.log(n.astype(self.dtype) / max_exact)
        / jnp.log(max_distance / max_exact)
        * (num_buckets - max_exact)
    ).astype(jnp.int32)
    val_if_large = jnp.minimum(val_if_large, num_buckets - 1)
    ret += jnp.where(is_small, n, val_if_large)
    return ret

  def __call__(
      self,
      query_segment_pos: JTensor,
      key_segment_pos: Optional[JTensor] = None,
  ) -> JTensor:
    """Return relative bias for attention.

    We use the following capital letters to denote certain JTensor parameters.

      B = batch size
      S = length of the key/value (source)
      T = length of the query (target)
      N = number of attention heads

    When training query_segment_pos = key_segment_pos, of shape [batch, time].
    When decoding query_segment_pos is [batch, beam_size]
    but key_segment_pos is [batch, memory_size] (because of k_pos StateLayer).

    Args:
      query_segment_pos: A JTensor with shape [B, T].
      key_segment_pos: A JTensor with shape [B, S].

    Returns:
      relative_bias: A JTensor with shape [B, N, T, S], where batch == 1 if
        p.use_length_as_position is True.
    """
    asserts.not_none(query_segment_pos)
    if key_segment_pos is None:
      key_segment_pos = query_segment_pos

    # Relative position is defined in such a way that when query is in the
    # future relative to the key, the value of relative position is negative.
    if self.use_length_as_position and not self.do_eval:
      klen = key_segment_pos.shape[1]
      qlen = query_segment_pos.shape[1]
      key_pos = np.arange(klen, dtype=jnp.int32)[None, None, :]
      query_pos = np.arange(qlen, dtype=jnp.int32)[None, :, None]
      relative_position = key_pos - query_pos
    else:
      relative_position = jnp.expand_dims(
          key_segment_pos, -2
      ) - jnp.expand_dims(query_segment_pos, -1)
    relative_bucket = self._relative_position_bucket(relative_position)

    relative_bucket_one_hot = jax.nn.one_hot(
        relative_bucket,
        self.relative_attention_num_buckets,
        dtype=self.fprop_dtype,
    )
    # relative_bucket_one_hot:
    # BTSX - [batch, length, memory_length, num_buckets]
    #
    # relative bias weights theta.wrb:
    # NX - [num_heads, num_buckets]
    #
    # relative_bias:
    # [batch, heads, length, memory_length]
    relative_bias = jnp.einsum(
        'NX,BTSX->BNTS', self.theta.wrb, relative_bucket_one_hot
    )

    # Eventually we add bias to BNTS [batch, heads, length, memory_length]
    # logits tensor, so we make 'heads' dim next to batch, where batch == 1 if
    # p.use_length_as_position is True.
    return relative_bias

  def extend_step(
      self, seq_length: int, time_step: Optional[Union[int, JTensor]] = None
  ) -> JTensor:
    """Generates a JTensor for a step in greedy search.

    B = batch size
    P = prefix length
    S = sequence length
    N = number of attention heads

    Args:
      seq_length: An integer equal to S.
      time_step: The time step which is being decoded.

    Returns:
      relative_bias: A JTensor with shape [1, N, 1, S].
    """
    query_segment_pos = jnp.zeros([1], jnp.int32) + time_step
    key_segment_pos = jnp.arange(seq_length, dtype=jnp.int32)
    relative_bias = self(
        query_segment_pos=query_segment_pos[jnp.newaxis, :],
        key_segment_pos=key_segment_pos[jnp.newaxis, :],
    )
    return relative_bias


class AttentionProjection(base_layer.BaseLayer):
  """Layer that computes multi heads projection.

  This layer is expected to be used within DotProductAttention below.

  Attributes:
    input_dim: Input dimension.
    num_heads: Number of attention heads.
    dim_per_head: Size of each head.
    is_output_projection: Whether it is out projection or not. If False, we use
      "...D,DNH->...NH" for query,key,value projection. Otherwise we use
      "...NH,DNH->...D" for output projection.
    use_bias: Whether to add bias in projection or not.
    attention_combine_dims: The heads and key/value dimensions are combined in
      the variables and the computation.
    use_nhd_shape: Whether to use NHD shape for the variable, useful for dot
      attention output layer.
    explicit_fan_in_fan_out_axes: Set true except for backward compatibility.
  """

  input_dim: int = 0
  num_heads: int = 0
  dim_per_head: int = 0
  is_output_projection: bool = False
  use_bias: bool = True
  attention_combine_dims: bool = False
  use_nhd_shape: bool = False
  explicit_fan_in_fan_out_axes: bool = False  # TODO(b/232864754) switch to True
  einsum_tpl: LayerTpl = template_field(base_ops.EinsumOp)

  def setup(self) -> None:
    wp = self.weight_split_dims_mapping
    has_sharding = self.mesh_shape is not None and wp.wt is not None
    if self.attention_combine_dims:
      assert not self.use_bias
      hd_shape = [self.num_heads * self.dim_per_head]
    else:
      hd_shape = [self.num_heads, self.dim_per_head]

    if self.attention_combine_dims and has_sharding:
      if len(wp.wt) == 3:
        if self.is_output_projection and self.use_nhd_shape:
          h_sharding = ()
          for axes in (wp.wt[0], wp.wt[1]):
            if isinstance(axes, (str, int)):
              h_sharding += (axes,)
            elif axes is not None:
              h_sharding += tuple(axes)
          wt = [h_sharding, wp.wt[2]]
        else:
          h_sharding = ()
          for axes in (wp.wt[1], wp.wt[2]):
            if isinstance(axes, (str, int)):
              h_sharding += (axes,)
            elif axes is not None:
              h_sharding += tuple(axes)
          wt = [wp.wt[0], h_sharding]
      assert len(wt) == 2
    else:
      wt = wp.wt

    if self.is_output_projection and self.use_nhd_shape:
      pc_shape = hd_shape + [self.input_dim]
      if self.attention_combine_dims:
        fan_in_axes, fan_out_axes = [-1], [-2]
      else:
        fan_in_axes, fan_out_axes = [-1], [-2, -3]
    else:
      pc_shape = [self.input_dim] + hd_shape
      if self.attention_combine_dims:
        fan_in_axes, fan_out_axes = [-2], [-1]
      else:
        fan_in_axes, fan_out_axes = [-3], [-1, -2]

    pc = WeightHParams(
        shape=pc_shape,
        mesh_shape=self.mesh_shape,
        tensor_split_dims_mapping=wt,
        fan_in_axes=(
            fan_in_axes if self.explicit_fan_in_fan_out_axes else None
        ),
        fan_out_axes=(
            fan_out_axes if self.explicit_fan_in_fan_out_axes else None
        ),
    )
    self.create_variable('w', pc)
    if self.use_bias:
      if self.is_output_projection:
        if has_sharding:
          bias_split_dims_mapping = [wp.wt[0]]
        else:
          bias_split_dims_mapping = None
        pc_bias = WeightHParams(
            shape=[self.input_dim],
            init=WeightInit.Constant(0.0),
            mesh_shape=self.mesh_shape,
            tensor_split_dims_mapping=bias_split_dims_mapping,
        )
      else:
        if has_sharding:
          bias_split_dims_mapping = [wp.wt[1], wp.wt[2]]
        else:
          bias_split_dims_mapping = None
        pc_bias = WeightHParams(
            shape=[self.num_heads, self.dim_per_head],
            init=WeightInit.Constant(0.0),
            mesh_shape=self.mesh_shape,
            tensor_split_dims_mapping=bias_split_dims_mapping,
        )
      self.create_variable('b', pc_bias)

    self.create_child('einsum', self.einsum_tpl.clone())

  def __call__(self, inputs: JTensor) -> JTensor:
    """Computes the multi headed projection for inputs.

    Args:
      inputs: A JTensor of shape [..., num_heads, dim_per_head] if
        p.is_output_projection is True or [..., p.input_dim] otherwise..

    Returns:
      The projected JTensor with shape [..., p.input_dim] if
      p.is_output_projection is True or [..., num_heads, dim_per_head]
      otherwise.
    """
    theta = self.theta

    # Sort the available symbols to avoid nondeterminism.
    eqn_sym = ''.join(sorted(set(string.ascii_uppercase) - set('DHN')))
    shape = inputs.shape
    rank = len(shape)

    inputs = self._cast_to_fprop_dtype(inputs)
    if self.attention_combine_dims:
      pc_shape = [self.input_dim, self.num_heads, self.dim_per_head]
      if self.is_output_projection and self.use_nhd_shape:
        pc_shape = [self.num_heads, self.dim_per_head, self.input_dim]
      w = jnp.reshape(theta.w, pc_shape)
    else:
      w = theta.w

    if self.is_output_projection:
      assert shape[-2:] == (self.num_heads, self.dim_per_head)
      batch_eqn = eqn_sym[: (rank - 2)]
      if self.use_nhd_shape:
        eqn = f'{batch_eqn}NH,NHD->{batch_eqn}D'
      else:
        eqn = f'{batch_eqn}NH,DNH->{batch_eqn}D'
    else:
      assert (
          shape[-1] == self.input_dim
      ), f'Expecting shape[-1] == p.input_dim, {shape[-1]} != {self.input_dim}'
      batch_eqn = eqn_sym[: (rank - 1)] if rank else '...'
      eqn = f'{batch_eqn}D,DNH->{batch_eqn}NH'
    ret = self.einsum(eqn, inputs, w)
    if self.use_bias:
      ret += theta.b
    return ret

  def extend_step(self, inputs: JTensor, *, time_step: JTensor) -> JTensor:
    """Fprop FFN extend step layer."""
    del time_step  # Not used.
    return self.__call__(inputs)


class CombinedQKVProjectionLayer(base_layer.BaseLayer):
  """Layer that computes QKV projection with a combined weight.

  It may lead to faster collectives and step-time on TPU.

  This layer is expected to be used within DotProductAttention below.

  Attributes:
    input_dim: Input dimension.
    num_heads: Number of heads.
    dim_per_head: Size of each head.
    use_bias: Whether to add bias in the projection layer.
    attention_combine_dims: If set, the heads and key/value dimensions are
      combined in the variables and the computation.
    explicit_fan_in_fan_out_axes: Set true except for backward compatibility.
  """

  input_dim: int = 0
  num_heads: int = 0
  dim_per_head: int = 0
  use_bias: bool = True
  attention_combine_dims: bool = False
  explicit_fan_in_fan_out_axes: bool = False  # TODO(b/232864754) switch to True
  einsum_tpl: LayerTpl = template_field(base_ops.EinsumOp)

  def setup(self) -> None:
    # Sharding has the same convention of AttentionProjection, which doesn't
    # contain the leading stacking dimension.
    wt = self.weight_split_dims_mapping.wt
    if wt is not None:
      assert isinstance(wt, (list, tuple))
      if self.attention_combine_dims:
        if len(wt) == 3:
          hd_sharding = ()
          for s in wt[1:]:
            if isinstance(s, (list, tuple)):
              hd_sharding += tuple(s)
            elif s is not None:
              hd_sharding += (s,)
          wt = [wt[0], hd_sharding]
        else:
          assert len(wt) == 2
      else:
        # Replicate the concat axis.
        assert len(wt) == 3, (
            'wp.wt only specifies the sharding for '
            'the last three dims of the weight tensor.'
        )
      weight_split_dims_mapping = [None] + list(wt)
      if self.attention_combine_dims:
        bias_split_dims_mapping = [None, wt[1]]
      else:
        bias_split_dims_mapping = [None, wt[1], wt[2]]
    else:
      weight_split_dims_mapping = None
      bias_split_dims_mapping = None

    if self.attention_combine_dims:
      hd_shape = [self.num_heads * self.dim_per_head]
      fan_in_axes, fan_out_axes = [-2], [-1]
    else:
      hd_shape = [self.num_heads, self.dim_per_head]
      fan_in_axes, fan_out_axes = [-3], [-1, -2]

    pc_shape = [3, self.input_dim] + hd_shape
    # Combined weight for q, k, v projections.
    pc = WeightHParams(
        shape=pc_shape,
        init=self.params_init,
        dtype=self.dtype,
        mesh_shape=self.mesh_shape,
        tensor_split_dims_mapping=weight_split_dims_mapping,
        fan_in_axes=(
            fan_in_axes if self.explicit_fan_in_fan_out_axes else None
        ),
        fan_out_axes=(
            fan_out_axes if self.explicit_fan_in_fan_out_axes else None
        ),
    )
    self.create_variable('w', pc)
    if self.use_bias:
      # Combined bias weight for q, k, v projections.
      pc_bias = WeightHParams(
          shape=[3] + hd_shape,
          init=WeightInit.Constant(0.0),
          mesh_shape=self.mesh_shape,
          tensor_split_dims_mapping=bias_split_dims_mapping,
      )
      self.create_variable('b', pc_bias)
    self.create_child('einsum', self.einsum_tpl.clone())

  # TODO(zhangqiaorjc): Take query, key, value as inputs to support all
  # attentions.
  def __call__(self, inputs: JTensor) -> Tuple[JTensor, JTensor, JTensor]:
    """Computes the QKV projection for inputs.

    Args:
      inputs: A JTensor of shape [..., p.input_dim].

    Returns:
      The three projected JTensor with shape [..., num_heads, dim_per_head]
      in q_proj, k_proj and v_proj order.
    """
    theta = self.theta

    # Sort the available symbols to avoid nondeterminism.
    eqn_sym = ''.join(sorted(set(string.ascii_uppercase) - set('KDHN')))
    shape = inputs.shape
    rank = len(shape)
    assert rank > 0

    assert shape[-1] == self.input_dim
    batch_dims_rank = rank - 1
    batch_eqn = eqn_sym[:batch_dims_rank] if rank else '...'
    if self.attention_combine_dims:
      pc_shape = [3, self.input_dim, self.num_heads, self.dim_per_head]
      w = jnp.reshape(theta.w, pc_shape)
      if self.use_bias:
        b_shape = [3, self.num_heads, self.dim_per_head]
        b = jnp.reshape(theta.b, b_shape)
    else:
      w = theta.w
      if self.use_bias:
        b = theta.b

    # K indexes qkv.
    eqn = f'{batch_eqn}D,KDNH->K{batch_eqn}NH'
    ret = self.einsum(eqn, inputs, w)
    ret = checkpoint_name(ret, 'combined_qkv_proj')
    if self.use_bias:
      # Add newaxis to bias weight for each batch dim since ret is K...NH
      # and theta.b is KNH. Need to reshape theta.b to K...NH
      ret += jnp.expand_dims(b, list(range(1, batch_dims_rank + 1)))
    # Split into three projections.
    query_proj, key_proj, value_proj = ret
    query_proj = checkpoint_name(query_proj, 'query_proj')
    key_proj = checkpoint_name(key_proj, 'key_proj')
    value_proj = checkpoint_name(value_proj, 'value_proj')
    return query_proj, key_proj, value_proj

  def extend_step(self, inputs: JTensor, *, time_step: JTensor) -> JTensor:
    """Fprop FFN extend step layer."""
    del time_step  # Not used.
    return self.__call__(inputs)  # pytype: disable=bad-return-type  # jax-ndarray


class DotProductAttention(base_layer.BaseLayer):
  """Dot-product attention with multiple attention heads.

  This implementation heavily uses einsum to be efficient on TPUs.  We use the
  following capital letters to denote certain JTensor parameters.

    B = batch size
    S = length of the key/value (source)
    T = length of the query (target)
    D = model dimension
    N = number of attention heads
    H = dimensions of each attention head.

  The algorithm is sketched as follows. Each intermediate JTensor or weight
  JTensor is annotated with its shape. E.g., Wq, the weight JTensor for query's
  projection, its shape is [D, N, H].

  Trainable weights:
    Wq, Wk, Wv: [D{q,k,v}, N, H]
    Wout: [Dq, N, H]

  Note it also allows k, v and q to have different input dimension by setting
  input_dim as a dict: {'key': key_dim, 'value': value_dim, 'query': query_dim}.

  Input q:[B, T, Dq]; k:[B, S, Dk]; v:[B, S, Dv]
  q_proj: [B, T, N, H] = einsum('BTD,DNH->BTNH', x, Wq)
  k_proj: [B, S, N, H] = einsum('BSD,DNH->BSNH', x, Wk)
  v_proj: [B, S, N, H] = einsum('BSD,DNH->BSNH', x, Wv)
  logits: [B, N, T, S] = einsum('BTNH,BSNH->BNTS', q_proj, k_proj) / sqrt(H)
  probs:  [B, N, T, S] = softmax(logits, axis=-1)
  context:[B, T, N, H] = einsum('BNTS,BSNH->BTNH', probs, v_proj)
  output: [B, T, Dq]   = einsum('BTNH,DNH>BTD', context, Wout)

  Attributes:
    input_dim: An integer or a dict of integer values as number of input nodes.
      If input_dim is a dict, keys must be key, value and query.
    hidden_dim: Number of hidden nodes.
    num_heads: Number of attention heads.
    dim_per_head: Dimension of each attention head. If None then dim_per_head ==
      hidden_dim // num_heads.
    dropout_tpl: Parameterization for the dropout layer.
    atten_dropout_prob: Probability at which we apply dropout to the attention
      weights.
    proj_tpl: Parameterization for the projection layer.
    dconv_qkv: If True then apply a depth-wise convolution of
      `dconv_kernel_size`x1 after the key, query and value projection as in
      Primer https://arxiv.org/abs/2109.08668. Note that this is currently only
      supported for self-attention.
    dconv_kernel_size: Size of the kernel window over the sequence dimension in
      the depth-wise convolution.
    internal_gshard_gaussian_init: Projection weight init follows Gaussian
      distribution.
    combine_qkv: Whether to combine qkv tensor for optimizing qkv input gradient
      computation with SPMD. Only supports self-attention.
    combined_qkv_proj_tpl: Parameterization for combined QKV projection layer.
    use_bias: Whether to use bias for projection layers.
    output_proj_use_nhd_shape: Whether to use NHD variable shape in output
      projection layer.
    internal_enable_query_scale: Internal. Enable scaling of query vector.
    internal_enable_per_dim_scale: Internal. Setting to False disables rescaling
      of attention logits with 1/sqrt(dim) factor. Some Transformer variants
      (GShard, T5) use internal_enable_per_dim_scale=False and adjust
      initialization of the linear transformations(einsums), in conjunction with
      Adafactor optimizer.
    scale_logits_by_head_dims: Enables a 1/sqrt(head dim) scaling to the logits.
      This occurs prior to logit cap, if any.
    atten_logit_cap: Cap the absolute values of logits by tanh. Enabled when a
      positive value is specified. May not be supported by a subclass.
    use_rotary_position_emb: Whether to add rotary position embedding to the
      queries and keys before computing self attention scores. This was proposed
      in https://arxiv.org/abs/2104.09864.
    cast_rotary_position_emb: Whether to cast the return vars of
      rotary_position_emb to save memory.
    relative_bias_tpl: Optional parameterization of relative bias.
    attention_extra_logit: Extra logit for attention softmax.
    ngrammer_tpl: Params for the Ngrammer layer. This param must correspond to
      the VQNgrammer layer. If this is None, then there is no NGrammer layer
      present in this layer.
    decode_cache: if the attention layer needs decode cache.
    attention_mask_summary: bool = False
    zero_fully_masked: if True, attention values for fully masked tokens will be
      forced to zero. This is particularily useful for cross attentions when
      keys are all padded.
  """

  input_dim: Union[int, Dict[str, int]] = 0
  hidden_dim: int = 0
  num_heads: int = 1
  dim_per_head: Optional[int] = None
  dropout_tpl: LayerTpl = template_field(stochastics.Dropout)
  atten_dropout_prob: float = 0.0
  proj_tpl: LayerTpl = template_field(AttentionProjection)
  dconv_qkv: bool = False
  dconv_kernel_size: int = 3
  internal_gshard_gaussian_init: bool = False
  combine_qkv: bool = False
  combined_qkv_proj_tpl: LayerTpl = template_field(CombinedQKVProjectionLayer)
  use_bias: bool = True
  output_proj_use_nhd_shape: bool = False
  internal_enable_query_scale: bool = True
  internal_enable_per_dim_scale: bool = True
  scale_logits_by_head_dims: bool = False
  atten_logit_cap: float = 0.0
  # TODO(pax-dev): merge use_rotary_position_emb and rotary_position_emb_tpl
  # by initializing rotary_position_emb_tpl = None.
  use_rotary_position_emb: bool = False
  rotary_position_emb_tpl: Optional[LayerTpl] = template_field(
      embedding_softmax.RotaryPositionalEmbedding
  )
  cast_rotary_position_emb: bool = True
  relative_bias_tpl: Optional[LayerTpl] = template_field(None)
  attention_extra_logit: Optional[float] = None
  ngrammer_tpl: Optional[LayerTpl] = template_field(None)
  decode_cache: bool = True
  attention_mask_summary: bool = False
  zero_fully_masked: bool = False
<<<<<<< HEAD
  qk_einsum_tpl: LayerTpl = template_field(base_ops.Einsum)
  pv_einsum_tpl: LayerTpl = template_field(base_ops.Einsum)
  mha_mask_addition_pattern: bool = True
=======
  qk_einsum_tpl: LayerTpl = template_field(base_ops.EinsumOp)
  pv_einsum_tpl: LayerTpl = template_field(base_ops.EinsumOp)
>>>>>>> 29d5c8f7

  # SPMD partition related params.
  #
  # d - model_dim
  # n - num_heads
  # h - attention_dim_per_heads
  # b - batch_size
  # l - seq_len

  class WeightSharding(base_layer.BaseLayer.WeightSharding):
    """Represents how layer's learned parameters are partitioned across a mesh.

    Attributes:
      proj: How the projection weights should be sharded. All projection matrix
        share the same sharding.
      dconv: How the dconv weights should be sharded. All dconv weights share
        the same sharding.
    """

    proj: SplitDimsMapping = None
    dconv: SplitDimsMapping = None

  class ActivationSharding(base_layer.BaseLayer.ActivationSharding):
    """Represents how intermediate values should be partitioned across a mesh.

    Attributes:
      blnh: Mesh split for query, key, value, and encoded tensors with the shape
        of [batch_size, seq_len, num_heads, dim_per_head].
      bld: Mesh split for output after post projection with the shape of
        [batch_size, seq_len, model_dim].
    """

    blnh: SplitDimsMapping = None
    bld: SplitDimsMapping = None

  # This function is meant to be overridden by subclasses, e.g. the streaming
  # subclass.
  def _create_rotary_position_emb(
      self, layer_tpl: LayerTpl, dim_per_head: int
  ) -> None:
    pos_emb_p = layer_tpl.clone()
    pos_emb_p.embedding_dims = dim_per_head
    pos_emb_p.cast_as_fprop_dtype = self.cast_rotary_position_emb
    self.create_child('rotary_position_emb', pos_emb_p)

  def setup(self) -> None:
    wp = self.weight_split_dims_mapping
    assert self.input_dim, 'input_dim is {}'.format(self.input_dim)
    assert self.hidden_dim, 'hidden_dim is {}'.format(self.hidden_dim)

    dim_per_head = self.dim_per_head
    if dim_per_head is None:
      dim_per_head = self.hidden_dim // self.num_heads
      assert (
          dim_per_head * self.num_heads == self.hidden_dim
      ), f'{dim_per_head} * {self.num_heads} != {self.hidden_dim}'

    if self.mesh_shape is not None:
      assert self.weight_split_dims_mapping is not None
      assert self.activation_split_dims_mapping is not None

    def project_input(input_dim, gaussian_std=None):
      proj_p = self.proj_tpl.clone().set(
          input_dim=input_dim,
          num_heads=self.num_heads,
          dim_per_head=dim_per_head,
          use_bias=self.use_bias,
      )
      if gaussian_std:
        proj_p.params_init = WeightInit.Gaussian(gaussian_std)
      proj_p.weight_split_dims_mapping.wt = wp.proj
      return proj_p

    def combined_qkv_project_input(input_dim):
      proj_p = self.combined_qkv_proj_tpl.clone().set(
          input_dim=input_dim,
          num_heads=self.num_heads,
          dim_per_head=dim_per_head,
          use_bias=self.use_bias,
      )
      proj_p.weight_split_dims_mapping.wt = wp.proj
      return proj_p

    if isinstance(self.input_dim, Mapping):
      key_input_dim = self.input_dim['key']
      value_input_dim = self.input_dim['value']
      query_input_dim = self.input_dim['query']
      assert key_input_dim, f'key_input_dim is {key_input_dim}'
      assert query_input_dim, f'query_input_dim is {query_input_dim}'
    else:
      key_input_dim = self.input_dim
      value_input_dim = self.input_dim
      query_input_dim = self.input_dim

    if self.internal_gshard_gaussian_init:
      query_std = (query_input_dim * dim_per_head) ** -0.5
      key_std = (key_input_dim) ** -0.5
      value_std = (value_input_dim) ** -0.5
      post_std = (self.num_heads * dim_per_head) ** -0.5
    else:
      query_std = None
      key_std = None
      value_std = None
      post_std = None

    if self.combine_qkv:
      assert key_input_dim == value_input_dim
      assert key_input_dim == query_input_dim
      self.create_child(
          'combined_qkv', combined_qkv_project_input(query_input_dim)
      )
    else:
      self.create_child('key', project_input(key_input_dim, key_std))
      self.create_child('query', project_input(query_input_dim, query_std))
      self.create_child('value', project_input(value_input_dim, value_std))

    if self.use_rotary_position_emb:
      self._create_rotary_position_emb(
          self.rotary_position_emb_tpl, dim_per_head
      )

    if self.relative_bias_tpl is not None:
      relative_bias_p = self.relative_bias_tpl.clone()
      relative_bias_p.num_heads = self.num_heads
      self.create_child('relative_bias', relative_bias_p)

    if self.dconv_qkv:
      causal_dconv_p = pax_fiddle.Config(
          CausalDepthwiseConv1D,
          kernel_size=self.dconv_kernel_size,
          hidden_dims=[self.num_heads, dim_per_head],
      )
      causal_dconv_p.weight_split_dims_mapping.wt = wp.dconv
      self.create_child('dconv_q', causal_dconv_p)
      self.create_child('dconv_k', causal_dconv_p)
      self.create_child('dconv_v', causal_dconv_p)

    # Initialize NGrammer layer if present
    if self.ngrammer_tpl is not None:
      self.create_child('ngrammer', self.ngrammer_tpl)

    if self.internal_enable_query_scale and self.internal_enable_per_dim_scale:
      self.create_child(
          'per_dim_scale', pax_fiddle.Config(PerDimScale, dim=dim_per_head)
      )
    self.create_child(
        'atten_dropout',
        self.dropout_tpl.clone().set(keep_prob=1.0 - self.atten_dropout_prob),
    )
    # Setting is_output_projection=True to set the projection direction
    # from hidden dim to input dim. Output projection follows query_input_dim.
    post_proj_p = self.proj_tpl.clone().set(
        input_dim=query_input_dim,
        num_heads=self.num_heads,
        dim_per_head=dim_per_head,
        is_output_projection=True,
        use_bias=self.use_bias,
        use_nhd_shape=self.output_proj_use_nhd_shape,
    )
    if post_std is not None:
      post_proj_p.params_init = WeightInit.Gaussian(post_std)
    if (
        self.output_proj_use_nhd_shape
        and isinstance(wp.proj, (list, tuple))
        and len(wp.proj) == 3
    ):
      permutation = [1, 2, 0]
      post_proj_p.weight_split_dims_mapping.wt = [
          wp.proj[i] for i in permutation
      ]
    else:
      post_proj_p.weight_split_dims_mapping.wt = wp.proj

    self.create_child('post', post_proj_p)
    self.create_child('qk_einsum', self.qk_einsum_tpl.clone())
    self.create_child('pv_einsum', self.pv_einsum_tpl.clone())

  def _shard_bnh(self, x: JTensor) -> JTensor:
    """Shards tensors of shape [b, n, h].

    Single step decoder output are of shape [b, n, h].

    Args:
      x: A tensor of shape [b, n, h]

    Returns:
      x with proper sharding annotations.
    """
    ap = self.activation_split_dims_mapping
    if self.mesh_axis_names is None:
      return x
    if ap.blnh is None:
      return x
    assert len(ap.blnh) == 4
    bnh = [ap.blnh[0], ap.blnh[2], ap.blnh[3]]
    return base_layer.maybe_shard(x, bnh, self.mesh_axis_names)

  def _shard_blnh(self, x: JTensor) -> JTensor:
    """Adds sharding annotations to tensors of shape [b, l, n, h]."""
    ap = self.activation_split_dims_mapping
    return base_layer.maybe_shard(x, ap.blnh, self.mesh_axis_names)

  def _shard_bld(self, x: JTensor) -> JTensor:
    """Adds sharding annotations to tensors of shape [b, l, d]."""
    ap = self.activation_split_dims_mapping
    return base_layer.maybe_shard(x, ap.bld, self.mesh_axis_names)

  def _shard_bd(self, x: JTensor) -> JTensor:
    """Adds sharding annotations to tensors of shape [b, d]."""
    ap = self.activation_split_dims_mapping
    if self.mesh_axis_names is None:
      return x
    if ap.bld is None:
      return x
    assert len(ap.bld) == 3
    bd = [ap.bld[0], ap.bld[2]]
    return base_layer.maybe_shard(x, bd, self.mesh_axis_names)

  def _scale_query(self, query: JTensor) -> JTensor:
    """Scales the query vector if enabled."""
    if self.internal_enable_query_scale:
      if self.internal_enable_per_dim_scale:
        query = self.per_dim_scale(query)
      else:
        query *= (self.hidden_dim // self.num_heads) ** -0.5
    return query

  def _cap_logits(self, logits: JTensor) -> JTensor:
    """Caps the logits by p.atten_logit_cap with tanh, if enabled."""
    if not self.atten_logit_cap or self.atten_logit_cap <= 0.0:
      return logits
    cap = jnp.array(self.atten_logit_cap, dtype=logits.dtype)
    # Note that since this caps the negative side as well, caller
    # must defer the pad-with-very-negative-logits logic to after
    # this function returns.
    logits = cap * jnp.tanh(logits / cap)
    return logits

  def _log_softmax_with_extra_logit(self, logits: JTensor) -> JTensor:
    """Computes log softmax with extra logit.

    self.attention_extra_logit is a user defined float value that
    helps to stabilize logit values so that they don't drift too much from it.

    Args:
      logits: input logit tensor

    Returns:
      Log softmax with extra logit value.
    """
    # Applies stop_gradient to max_logit instead of logits.
    max_logit = jnp.max(jax.lax.stop_gradient(logits), axis=-1, keepdims=True)
    extra_logit = self.attention_extra_logit
    if extra_logit is not None:
      extra_logit = jnp.asarray(extra_logit, dtype=max_logit.dtype)
      max_logit = jnp.maximum(max_logit, extra_logit)
    exp_x = jnp.exp(logits - max_logit)
    sum_exp_x = jnp.sum(exp_x, axis=-1, keepdims=True)
    if extra_logit is not None:
      sum_exp_x += jnp.exp(extra_logit - max_logit)
    return logits - jnp.log(sum_exp_x) - max_logit

  def _atten_logits(self, query: JTensor, key: JTensor) -> JTensor:
    """Compute logits from query and key."""
    logits = self.qk_einsum('BTNH,BSNH->BNTS', query, key)
    return logits

  def _dot_atten(
      self,
      query: JTensor,
      key: JTensor,
      value: JTensor,
      atten_mask: JTensor,
      relative_bias: Optional[JTensor] = None,
  ) -> Tuple[JTensor, JTensor]:
    """Main attention function.

    Args:
      query: JTensor of shape [B, T, N, H].
      key: JTensor of shape [B, S, N, H].
      value: JTensor of shape [B, S, N, H].
      atten_mask: JTensor of shape [1|B, 1, 1|T, S] which is a mask that is
        applied to prevent attention between unwanted pairs. This has already
        been converted into large negative logits. Note that the first and third
        dimension allow size 1 if the mask is shared by every item in the batch
        or every token in the target sequence.
      relative_bias: Relative bias of shape [B, N, T, S].

    Returns:
      encoded: JTensor of shape [B, T, N, H].
      atten_probs: JTensor of shape [B, N, T, S].
    """
    query = self._shard_blnh(query)
    key = self._shard_blnh(key)
    value = self._shard_blnh(value)

    b, s, n, h = key.shape
    base_layer.assert_has_shape(value, [b, s, n, h])
    base_layer.assert_has_shape(query, [b, -1, n, h])
    t = query.shape[1]
    # If only padding bias is supplied, then atten_mask can be [B, 1, 1, S]
    # since each target token is prohibited from attending to the same set of
    # source tokens. In this case tiling is inefficient and unnecessary.
    # If there is no padding mask, and only causal mask then the shape can be
    # [1, 1, T, S]
    base_layer.assert_has_shape(atten_mask, [-1, 1, -1, s])
    asserts.in_set(atten_mask.shape[2], [t, 1])
    asserts.in_set(atten_mask.shape[0], [b, 1])

    query = self._scale_query(query)
    logits = self._atten_logits(query, key)
    if relative_bias is not None:
      # The relative_bias has shape [1, n, t, s] or [b, n, t, s].
      base_layer.assert_has_shape(relative_bias, [-1, n, t, s])
      logits += relative_bias
    logits = checkpoint_name(logits, 'logits')

    if self.scale_logits_by_head_dims:
      logits = jnp.multiply(logits, 1.0 / np.sqrt(h))

    self.add_summary(
        'max_logit_precap',
        jnp.max(py_utils.apply_mask_to_logits(logits, atten_mask)),
        verbosity=4,
    )
    self.add_summary(
        'rms_logits_precap',
        ((logits**2.0).mean().astype(jnp.float32) ** 0.5),
        verbosity=4,
    )
    logits = self._cap_logits(logits)
    # Attention softmax is always carried out in fp32.
    logits = logits.astype(jnp.float32)
    
    # Apply attention masking
    if self.mha_mask_addition_pattern:
      padded_logits = logits + atten_mask.astype(jnp.float32)
    else:
      padded_logits = py_utils.apply_mask_to_logits(logits, atten_mask)
    
    
    if self.attention_mask_summary:
      self.add_summary('attention_mask', atten_mask)
    if self.attention_extra_logit is None:
      probs = jax.nn.softmax(padded_logits, axis=-1).astype(key.dtype)
    else:
      probs = jnp.exp(self._log_softmax_with_extra_logit(padded_logits)).astype(
          key.dtype
      )
    # Apply attention dropout.
    probs = self.atten_dropout(probs)
    # Compute the attention context.
    encoded = self.pv_einsum('BNTS,BSNH->BTNH', probs, value)

    if self.zero_fully_masked:
      # Return zeros for tokens which don't attend anything.
      fully_masked = jnp.all(
          atten_mask < py_utils.get_large_negative_number(jnp.float32) / 2,
          axis=-1,
      )[:, 0, :, jnp.newaxis, jnp.newaxis]
      encoded *= 1 - fully_masked

    encoded = checkpoint_name(encoded, 'context')
    encoded = self._shard_blnh(encoded)
    return encoded, probs

  def decoding_state_sequence_length(self):
    """Returns the length of full decoding sequences."""
    return self.get_decode_state('key_state').shape[1]

  def _dot_atten_one_step(
      self,
      query: JTensor,
      key_state_name: str,
      value_state_name: str,
      atten_mask: JTensor,
      relative_bias: Optional[JTensor] = None,
      time_step: Optional[JTensor] = None,
  ) -> Tuple[JTensor, JTensor]:
    """Dot attention function for queries with 1 time step.

    Args:
      query: JTensor of shape [B, N, H].
      key_state_name: Name of the decoding key state variable.
      value_state_name: Name of the decoding value state variable.
      atten_mask: JTensor of shape [1|B, 1, S] which is a mask that is applied
        to prevent attention between unwanted pairs. This has already been
        converted into large negative logits. The first dimension is allowed to
        be of size 1, if the mask is shared by all items in the batch (e.g.,
        only a causal mask).
      relative_bias: Relative bias of shape [1|B, N, 1, S].
      time_step: A scalar. The time step tensor.

    Returns:
      encoded: JTensor of shape [B, N, H].
      probs: JTensor of shape [B, N, S].
    """
    del time_step
    key = self._shard_blnh(self.get_decode_state(key_state_name))
    value = self._shard_blnh(self.get_decode_state(value_state_name))
    k_b = key.shape[0]
    q_b = query.shape[0]
    if q_b != k_b:
      if q_b % k_b != 0:
        raise ValueError(
            f'q batch size {q_b} is not divisible by state batch size {k_b}'
        )
      key = jnp.repeat(key, q_b // k_b, axis=0)
      value = jnp.repeat(value, q_b // k_b, axis=0)
    if atten_mask.shape[0] != q_b and atten_mask.shape[0] != 1:
      assert atten_mask.shape[0] == k_b, (atten_mask.shape, k_b)
      atten_mask = jnp.repeat(atten_mask, q_b // k_b, axis=0)
    # query is 3d.
    query = self._shard_bnh(query)

    b, s, n, h = key.shape
    base_layer.assert_has_shape(value, [b, s, n, h])
    base_layer.assert_has_shape(query, [b, n, h])
    base_layer.assert_has_shape(atten_mask, [-1, 1, s])
    asserts.in_set(atten_mask.shape[0], [b, 1])
    query = self._scale_query(query)
    logits = self.qk_einsum('BNH,BSNH->BNS', query, key)
    if relative_bias is not None:
      base_layer.assert_has_shape(relative_bias, [-1, n, 1, s])
      asserts.in_set(relative_bias.shape[0], [b, 1])
      relative_bias = jnp.squeeze(relative_bias, axis=2)
      logits += relative_bias

    if self.scale_logits_by_head_dims:
      logits = jnp.multiply(logits, 1.0 / np.sqrt(h))

    logits = self._cap_logits(logits)
    # Attention softmax is always carried out in fp32.
    logits = logits.astype(jnp.float32)
    # Apply attention masking
    padded_logits = py_utils.apply_mask_to_logits(logits, atten_mask)
    # Of shape [b, n, s]
    if self.attention_extra_logit is None:
      probs = jax.nn.softmax(padded_logits, axis=-1).astype(key.dtype)
    else:
      probs = jnp.exp(self._log_softmax_with_extra_logit(padded_logits)).astype(
          key.dtype
      )
    # Compute the attention context.
    encoded = self.pv_einsum('BNS,BSNH->BNH', probs, value)

    if self.zero_fully_masked:
      # Return zeros for tokens which don't attend anything.
      fully_masked = jnp.all(
          atten_mask < py_utils.get_large_negative_number(jnp.float32) / 2,
          axis=-1,
      )[..., jnp.newaxis]
      encoded *= 1 - fully_masked

    encoded = self._shard_bnh(encoded)
    return encoded, probs

  def __call__(
      self,
      query_vec: JTensor,
      key_vec: JTensor,
      value_vec: JTensor,
      atten_mask: JTensor,
      query_segment_pos: Optional[JTensor] = None,
      key_segment_pos: Optional[JTensor] = None,
  ) -> Tuple[JTensor, JTensor]:
    """Computes the value vector given the current query output.

    Args:
      query_vec: JTensor of shape [B, T, D].
      key_vec: JTensor of shape [B, S, D].
      value_vec: JTensor of shape [B, S, D].
      atten_mask: JTensor of shape [1|b|B, 1, 1|T, S] which is a mask that is
        applied to prevent attention between unwanted pairs. This has already
        been converted into large negative logits. Note that the first and third
        dimension allow size 1 if the mask is shared by every item in the batch
        or every token in the target sequence.
      query_segment_pos: JTensor of shape [B, T]
      key_segment_pos: JTensor of shape [B, S]

    Returns:
      encoded: JTensor of shape [B, T, D].
      atten_probs: JTensor of shape [B, N, T, S].
    """
    if self.combine_qkv:
      # Only supports self attention.
      assert query_vec is key_vec
      assert query_vec is value_vec
      # Project inputs to key, value and query using a combined weight for
      # faster performance on TPU.
      query_proj, key_proj, value_proj = self.combined_qkv(query_vec)
    else:
      # Project inputs to key, value and query, respectively has shape
      # [B, S, N, H], [B, S, N, H], and [B, T, N, H].
      query_proj = self.query(query_vec)
      key_proj = self.key(key_vec)
      value_proj = self.value(value_vec)

    self._fprop_update_decode_state('key_state', key_proj)
    self._fprop_update_decode_state('value_state', value_proj)

    # Apply depth-wise convolution as in Primer.
    # Paper: https://arxiv.org/abs/2109.08668.
    if self.dconv_qkv:
      self._fprop_update_decode_state('query_state', query_proj)
      query_proj = self.dconv_q(
          query_proj, axis=1, segment_pos=query_segment_pos
      )
      self._fprop_update_decode_state('query_post_dconv', query_proj)
      key_proj = self.dconv_k(key_proj, axis=1, segment_pos=key_segment_pos)
      self._fprop_update_decode_state('key_post_dconv', key_proj)
      value_proj = self.dconv_v(value_proj, axis=1, segment_pos=key_segment_pos)
      self._fprop_update_decode_state('value_post_dconv', value_proj)

    # Apply rotary position embeddings.
    # Paper: https://arxiv.org/abs/2104.09864.
    if self.use_rotary_position_emb:
      query_proj = self.rotary_position_emb(query_proj, query_segment_pos)
      key_proj = self.rotary_position_emb(key_proj, key_segment_pos)
      self._fprop_update_decode_state('key_post_rotary_pos_emb', key_proj)

    # Apply relative bias.
    # Paper: https://aclanthology.org/N18-2074.pdf.
    if self.relative_bias_tpl:
      relative_bias = self.relative_bias(query_segment_pos, key_segment_pos)
    else:
      relative_bias = None

    encoded, atten_probs = self._dot_atten(
        query_proj, key_proj, value_proj, atten_mask, relative_bias
    )

    # Apply NGrammer to the output of the attention layer.
    # Paper: https://openreview.net/forum?id=GxjCYmQAody.
    if self.ngrammer_tpl is not None:
      self._fprop_update_decode_state('encoded_pre_ngrammer', encoded)
      attention_scores = None
      if self.ngrammer_tpl.ngram_using_attention_scores:
        attention_scores = atten_probs
      encoded = self.ngrammer(
          input_ids=None,
          input_embs=encoded,
          segment_pos=key_segment_pos,
          merge_heads=False,
          attention_scores=attention_scores,
      )

    # Post projection
    encoded = self.post(encoded)
    encoded = self._shard_bld(encoded)
    encoded = checkpoint_name(encoded, 'out_proj')

    return encoded, atten_probs

  def init_states(self, target_batch_size: int, target_max_length: int) -> None:
    """Initializes cache for autoregressive cached decoding.

    Args:
      target_batch_size: The batch size of the target to be decoded.
      target_max_length: The sequence length of the target to be decoded.

    Return: None.
    """
    raise NotImplementedError(type(self))

  @nn.nowrap
  def _fprop_update_decode_state(self, name: str, value: JTensor) -> None:
    """Updates decode state in fprop.

    This is a no-op in training.

    Args:
      name: Variable name in decoder cache.
      value: Value to extend at time step.
    """
    # Only update the state if it is decoding.
    if (
        not self.is_mutable_collection(base_layer.DECODE_CACHE)
        or not self.decode_cache
    ):
      return
    self.update_decode_state(name, value)

  @nn.nowrap
  def extend_decode_state(
      self, name: str, value: JTensor, time_step: JTensor, time_dim: int
  ) -> JTensor:
    """Extends decode state at time_step.

    The decode state is batch major with shape [B, T, N, H].

    Args:
      name: Variable name in decoder cache.
      value: Value to extend at time step of shape [B, N, H] or [B, T, N, H].
      time_step: A scalar. Time step to update the state.
      time_dim: Time dimension in the decode state.

    Returns:
      Updated decode cache state of that variable.
    """
    if len(value.shape) == time_dim + 2:
      extend_value = jnp.expand_dims(value, axis=time_dim)
    else:
      extend_value = value
    indices = [0] * extend_value.ndim
    indices[time_dim] = time_step.astype(jnp.int32)
    state = self.get_decode_state(name)
    assert state is not None
    new_state = jax.lax.dynamic_update_slice(
        state, extend_value.astype(state.dtype), indices
    )
    self.update_decode_state(name, new_state)
    return new_state

  def extend_step(
      self,
      query_vec: JTensor,
      *,
      atten_mask: JTensor,
      time_step: JTensor,
      segment_pos: Optional[JTensor],
      is_cross_attention: bool = False,
  ) -> JTensor:
    """Computes the value vector given the query of the current step.

    This function is used by autoregressive decoding.

    For cross attention, the key/value cache may have a smaller batch size b
    than inputs batch size B. In this case, we require B % b == 0, and this
    corresponds to multi-sample decoding for each input in b, and cross-
    attention states will be repeated by (B // b) times. Each consecutive
    (B // b) chunk in B correspond to multiple samples for the same cross
    inputs.

    Args:
      query_vec: JTensor of shape [B, D] corresponding to query vector at index
        time_step.
      atten_mask: JTensor of shape [1|b|B, 1, S]. atten_mask should have already
        taken care of causal masking for decoding, plus other maskings
        necessary.
      time_step: A scalar or JTensor. Current time-step, 0-based.
      segment_pos: An optional JTensor of shape [B]. Current position in the
        same segment. If unspecified, time_step will be used.
      is_cross_attention: Whether this is a cross-attention layer. Decoding
        states will not be updated in this case.

    Returns:
      encoded: JTensor of shape [B, D] which returns the attention output at
        `time_step`.
    """
    asserts.eq(
        len(query_vec.shape),
        2,
        msg=(
            'extend_step in DotProductAttention only supports query_vec as 2D '
            f'JTensor, while it has shape {query_vec.shape}'
        ),
    )
    time_step = jnp.array(time_step)
    # Batch major.
    time_dim = 1
    assert time_step.ndim == 0
    if self.combine_qkv:
      # Project inputs to key, value and query using a combined weight for
      # faster performance on TPU.
      query_proj, key_proj, value_proj = self.combined_qkv.extend_step(
          query_vec, time_step=time_step
      )
    else:
      # Project inputs to key, value and query. Each has shape [B, N, H].
      query_proj = self.query.extend_step(query_vec, time_step=time_step)
      if not is_cross_attention:
        key_proj = self.key.extend_step(query_vec, time_step=time_step)
        value_proj = self.value.extend_step(query_vec, time_step=time_step)

    def _extend_decode_state_and_shard(
        name: str, extend_value: JTensor
    ) -> JTensor:
      extended_state = self.extend_decode_state(
          name, extend_value, time_step, time_dim=time_dim
      )
      return self._shard_blnh(extended_state)

    key_state_name = 'key_state'
    value_state_name = 'value_state'
    if not is_cross_attention:
      key_state = _extend_decode_state_and_shard(key_state_name, key_proj)
      value_state = _extend_decode_state_and_shard(value_state_name, value_proj)

    # Apply depth-wise convolution as in Primer.
    # Paper: https://arxiv.org/abs/2109.08668.
    if self.dconv_qkv:
      key_state_name = 'key_post_dconv'
      value_state_name = 'value_post_dconv'
      # Update query in cache.
      query_state = _extend_decode_state_and_shard('query_state', query_proj)

      # Aggregate depth-wise convolution for keys and values at time step.
      query_proj = self.dconv_q.extend_step(
          query_state, axis=time_dim, step=time_step, segment_pos=segment_pos
      )
      query_state = _extend_decode_state_and_shard(
          'query_post_dconv', query_proj
      )
      if not is_cross_attention:
        key_proj = self.dconv_k.extend_step(
            key_state, axis=time_dim, step=time_step, segment_pos=segment_pos
        )
        value_proj = self.dconv_v.extend_step(
            value_state, axis=time_dim, step=time_step, segment_pos=segment_pos
        )

        # Update queries, keys and values post dconv in cache.

        key_state = _extend_decode_state_and_shard(key_state_name, key_proj)
        value_state = _extend_decode_state_and_shard(
            value_state_name, value_proj
        )

    # Apply rotary position embeddings.
    # Paper: https://arxiv.org/abs/2104.09864.
    if self.use_rotary_position_emb:
      key_state_name = 'key_post_rotary_pos_emb'
      if segment_pos is None:
        position = jnp.broadcast_to(time_step, [query_vec.shape[0]])
      else:
        position = segment_pos
      query_proj = self.rotary_position_emb.extend_step(query_proj, position)
      if not is_cross_attention:
        key_proj = self.rotary_position_emb.extend_step(key_proj, position)

        # Update key post rotary position embedding in the cache.
        key_state = _extend_decode_state_and_shard(key_state_name, key_proj)

    if self.relative_bias_tpl:
      # Relative bias uses time_step instead of segment_pos.
      relative_bias = self.relative_bias.extend_step(
          seq_length=self.decoding_state_sequence_length(), time_step=time_step
      )
    else:
      relative_bias = None

    encoded, atten_prob = self._dot_atten_one_step(
        query_proj,
        key_state_name,
        value_state_name,
        atten_mask,
        relative_bias,
        time_step=time_step,
    )
    # TODO(yonghui): return atten_probs back to the caller.

    # Apply NGrammer to the output of the attention.
    # Paper: https://openreview.net/forum?id=GxjCYmQAody.
    if self.ngrammer_tpl is not None:
      encoded_state = _extend_decode_state_and_shard(
          'encoded_pre_ngrammer', encoded
      )
      # TODO(pax-dev): May need to fix segment_pos.
      attention_score = None
      if self.ngrammer_tpl.ngram_using_attention_scores:
        attention_score = atten_prob
      encoded = self.ngrammer.extend_step(
          encoded_state,
          step=time_step,
          merge_heads=False,
          attention_score=attention_score,
      )

    del atten_prob
    # Post projection.
    encoded = self.post.extend_step(encoded, time_step=time_step)
    encoded = self._shard_bd(encoded)
    return encoded

  def transform_decode_state(
      self, transform_fn: base_layer.DecodeStateTransformFn
  ):
    """Transforms all decode state variables based on transform_fn."""
    batch_dim = 0
    time_dim = 1
    for name, state in self.variables[base_layer.DECODE_CACHE].items():
      if not isinstance(state, JTensor):
        continue
      new_state = transform_fn(state, batch_dim, time_dim)
      new_state = self._shard_blnh(new_state)
      self.update_decode_state(name, new_state)

  def lazy_broadcast_prefix(
      self, num_suffix_samples: int, suffix_length: int
  ) -> None:
    """Performs lazy prefix broadcast on the decoding states."""
    raise NotImplementedError(
        'lazy_broadcast_prefix not implemented, use DotProductAttentionWithLPB '
        'instead.'
    )

  def right_align_decode_state_with_prefix(
      self,
      max_prefix_size: int,
      right_align_fn: base_layer.DecodeStateTransformFn,
  ) -> None:
    """Right aligns decode state with prefix decode states."""
    raise NotImplementedError(
        'right_align_decode_state_with_prefix not implemented, use'
        ' DotProductAttentionWithLPB instead.'
    )


# FnOnDecodeStateChunk is used for lazy prefix broadcast. See comments in
# DotProductAttentionWithLPB.
#
# A function that runs on a chunk of decoding states.
# fn(layer, args, args_to_slice, broadcast_args_to_slice, states)
# Args:
#   layer: a layer.
#   args: args with a batch dimension
#   args_to_slice: batched args, but need to be sliced on the time dim for the
#     chunk.
#   broadcast_args_to_slice: args to be shared by all the batch samples, which
#     need to be sliced on the time dim for the chunk.
#   states: a list of chunks for useful decoding states.
FnOnDecodeStateChunk = Callable[
    [
        # TODO(b/249483164): Rename BaseLayerApi->BaseLayer after Fiddle migration.
        base_layer.BaseLayerApi,
        NestedJTensor,
        NestedJTensor,
        NestedJTensor,
        Sequence[JTensor],
    ],
    NestedJTensor,
]


class DotProductAttentionWithLPB(DotProductAttention):
  """DotProductAttention with lazy prefix broadcast optimization for decoding.

  The "lazy prefix broadcast" technique separates decoding states of a shared
  prefix from decoding states of suffixes being generated from that prefix. It
  reduces memory usage and memory bandwidth for extend_step() for multi-sample
  generation by reading the prefix state once for all suffixes sharing it.

  When lazy_broadcast_prefix() is called, the current decoding state will be
  frozen, and moved from DECODE_CACHE to PREFIX_DECODE_CACHE. A new decoding
  state is created with a new num_suffix_samples dimension and a length. The
  logical sequence of a sample is the concatenation of the shared prefix and
  the suffix. lazy_broadcast_prefix() can be called multiple times, and each
  time all the previous prefixes will be marked lazy broadcast on an
  additional dimension. E.g., after two lazy_broadcast_prefix (the
  num_suffix_samples dim is set to 3 and 2), a decoding state (key_state)
  will have three chunks:

    key_state_0_pfx     key_state_1_pfx     key_state
     (chunk_id 0)        (chunk_id 1)      (chunk_id 2)
                                           [][][][][][]
                      [][][][][][][][][]   [][][][][][]
    [][][][][][][][]  [][][][][][][][][]   [][][][][][]
                      [][][][][][][][][]   [][][][][][]
                                           [][][][][][]
                                           [][][][][][]

  Self attention will be computed on these prefixes separately, then combined
  with the current state.

  Inputs to this layer will have a 6x larger batch dimension.

  To use this layer, replace the Transformer layer's attention template:
    lbp_tr_atten_tpl = pax_fiddle.Config(attentions.DotProductAttentionWithLPB)
    if transformer_layer_p.tr_atten_tpl.cls == attentions.DotProductAttention:
      lbp_tr_atten_tpl.copy_fields_from(transformer_layer_p.tr_atten_tpl)
      transformer_layer_p.tr_atten_tpl = lbp_tr_atten_tpl
  """

  def _shard_blnh(self, x: JTensor) -> JTensor:
    """Adds sharding annotations to tensors of shape [b, l, n, h]."""
    blnh = self.activation_split_dims_mapping.blnh
    if blnh is None:
      return x
    # It is possible that we added prefix-broadcast dimensions.
    blnh = [blnh[0]] + [None] * (x.ndim - 4) + list(blnh[1:])
    return base_layer.maybe_shard(x, blnh, self.mesh_axis_names)

  def transform_decode_state(
      self, transform_fn: base_layer.DecodeStateTransformFn
  ):
    """Transforms all decode state variables based on transform_fn."""
    batch_dim = 0
    time_dim = self._broadcast_prefixes_count + 1
    for name, state in self.variables[base_layer.DECODE_CACHE].items():
      if not isinstance(state, JTensor):
        continue
      new_state = transform_fn(state, batch_dim, time_dim)
      new_state = self._shard_blnh(new_state)
      self.update_decode_state(name, new_state)

  def lazy_broadcast_prefix(
      self, num_suffix_samples: int, suffix_length: int
  ) -> None:
    """Performs lazy prefix broadcast on the decoding states.

    Current decoding states will be moved to PREFIX_DECODE_CACHE. New decoding
    state will be created for the suffixes with multiple samples sharing
    previous prefixes. After this call, new extend_step will use a batch size
    num_suffix_samples times larger than before, which is logically 2 merged
    dimensions [previous batch dim, new num_samples dim].

    Args:
      num_suffix_samples: Number of samples that will share the same previous
        decoding state.
      suffix_length: The length of the new suffix samples.
    """
    prev_pfx_count = self._broadcast_prefixes_count

    for name, state in self.variables[base_layer.DECODE_CACHE].items():
      assert self.is_mutable_collection(PREFIX_DECODE_CACHE)
      self.put_variable(
          PREFIX_DECODE_CACHE, f'{name}_{prev_pfx_count}_pfx', state
      )
      suffix_shape = (
          state.shape[: prev_pfx_count + 1]
          + (num_suffix_samples, suffix_length)
          + state.shape[prev_pfx_count + 2 :]
      )
      self.update_decode_state(name, jnp.zeros(suffix_shape, dtype=state.dtype))

  def right_align_decode_state_with_prefix(
      self,
      max_prefix_size: int,
      right_align_fn: base_layer.DecodeStateTransformFn,
  ) -> None:
    """Right aligns decode state with prefix decode states.

    Args:
      max_prefix_size: Max prefix length of the decode state.
      right_align_fn: Right align function for decode state.
    """
    batch_dim = 0
    time_dim = 1
    prev_pfx_count = self._broadcast_prefixes_count
    for name, state in self.variables[base_layer.DECODE_CACHE].items():
      if not isinstance(state, JTensor):
        continue
      # Left concat decode state with prefixes.
      new_state = self._left_concat_decode_state(name, max_prefix_size)

      # Merge batch dims.
      state_shape = list(new_state.shape)
      final_state_shape = state_shape.copy()
      batch_size = math.prod(state_shape[: prev_pfx_count + 1])
      state_shape = [batch_size] + state_shape[prev_pfx_count + 1 :]
      new_state = jnp.reshape(new_state, state_shape)
      # Right align decode state.
      new_state = right_align_fn(new_state, batch_dim, time_dim)
      # Reshape back.
      new_state = jnp.reshape(new_state, final_state_shape)

      self.update_decode_state(name, new_state)

      # Set seq_len to 0 in prefix decode state.
      for i in range(prev_pfx_count):
        prefix_name = f'{name}_{i}_pfx'
        assert self.is_mutable_collection(PREFIX_DECODE_CACHE)
        assert prefix_name in self.variables[PREFIX_DECODE_CACHE]
        prefix_state = self.get_variable(PREFIX_DECODE_CACHE, prefix_name)
        prefix_state_shape = list(prefix_state.shape)
        prefix_state_shape[i + 1] = 0
        new_prefix_state = jnp.zeros(prefix_state_shape, prefix_state.dtype)

        self.put_variable(PREFIX_DECODE_CACHE, prefix_name, new_prefix_state)

  @property
  def _broadcast_prefixes_count(self):
    """Returns the number of prefixes created for lazy broadcast."""
    if PREFIX_DECODE_CACHE not in self.variables:
      return 0
    count = 0
    while f'key_state_{count}_pfx' in self.variables[PREFIX_DECODE_CACHE]:
      count += 1
    return count

  def _broadcast_prefix_length(self):
    """Returns the sum of lengths of all lazy broadcast prefixes."""
    prefix_length = 0
    for i in range(self._broadcast_prefixes_count):
      prefix_length += self.get_variable(
          PREFIX_DECODE_CACHE, f'key_state_{i}_pfx'
      ).shape[i + 1]
    return prefix_length

  def decoding_state_sequence_length(self):
    """Returns the length of full decoding sequences including prefixes."""
    key_state_length = self.get_decode_state('key_state').shape[
        1 + self._broadcast_prefixes_count
    ]
    return key_state_length + self._broadcast_prefix_length()

  def _vmap_on_broadcast_prefixes(
      self,
      fn: FnOnDecodeStateChunk,
      chunk_id: int,
      args_time_dims: NestedInt,
      broadcast_args_time_dims: NestedInt,
  ):
    """Transforms `fn` using vmap for a decoding state chunk."""

    # Wraps fn with slicing on args_to_slice and broadcast_args_to_slice.
    def _sliced_fn(layer, args, args_to_slice, broadcast_args_to_slice, states):
      sliced = jax.tree_map(
          lambda x, d: self._slice_decode_chunk(x, chunk_id, d),
          args_to_slice,
          args_time_dims,
      )
      broadcast_sliced = jax.tree_map(
          lambda x, d: self._slice_decode_chunk(x, chunk_id, d),
          broadcast_args_to_slice,
          broadcast_args_time_dims,
      )
      return fn(layer, args, sliced, broadcast_sliced, states)

    broadcast_dim_sizes = self.get_decode_state('key_state').shape[
        1 : 1 + self._broadcast_prefixes_count
    ]
    # There can be multiple lazy-broadcast sample dimensions, and we vmap one
    # dimension at a time. `args` and `args_to_slice` have shape
    # [b, num_samples0, num_samples1, ..., inner_dims]; after each vmap, one
    # num_samples dimension will be removed for `fn`.
    vfns = [_sliced_fn]
    # The loop works from inner vmap to outer vmap.
    for i in range(self._broadcast_prefixes_count):
      # args, args_to_slice have the sample dimensions. broadcast_args_to_slice
      # does not have them.
      in_axes = [i + 1, i + 1, None]
      if chunk_id > i:
        # This chunk has the current sample dimension to vmap. Since outer vmaps
        # (to be done at later iterations in this for loop) will handle sample
        # dimensions AFTER the current one, i + 1 is still the current vmap
        # even if there are outer vmaps. (1 in `i + 1` is the original batch
        # dim.)
        in_axes.append(i + 1)
      else:
        # This chunk does not have the current sample dimension to vmap.
        in_axes.append(None)
      # Do not vmap any state; they are handle explicitly as the `states`
      # argument in `fn`.
      vmapped_fn = nn.vmap(
          vfns[-1],
          variable_axes={
              base_layer.PARAMS: None,
              base_layer.DECODE_CACHE: None,
              base_layer.PREFIX_DECODE_CACHE: None,
              base_layer.HYPER_PARAMS: None,
          },
          in_axes=tuple(in_axes),
          out_axes=i + 1,
          split_rngs={base_layer.PARAMS: True, base_layer.RANDOM: True},
          axis_size=broadcast_dim_sizes[i],
      )
      vfns.append(vmapped_fn)
    return vfns[-1]

  def _run_with_all_decode_state_chunks(
      self,
      fn: FnOnDecodeStateChunk,
      chunk_inputs: NestedJTensor,
      args_to_slice: NestedJTensor,
      args_time_dims: NestedInt,
      broadcast_args_to_slice: NestedJTensor,
      broadcast_args_time_dims: NestedInt,
      state_names: Sequence[str],
      combine_results: Callable[[Sequence[NestedJTensor]], NestedJTensor],
  ) -> NestedJTensor:
    """Runs `fn` on all decoding state chunks, then combine them."""
    pfx_count = self._broadcast_prefixes_count
    results = []
    for i in range(pfx_count + 1):
      # Get the relevant states for `fn`.
      if i == pfx_count:
        states = [self.get_decode_state(s) for s in state_names]
      else:
        states = [
            self.get_variable(PREFIX_DECODE_CACHE, f'{s}_{i}_pfx')
            for s in state_names
        ]
      # Run one chunk with vmaps.
      results.append(
          self._vmap_on_broadcast_prefixes(
              fn, i, args_time_dims, broadcast_args_time_dims
          )(self, chunk_inputs, args_to_slice, broadcast_args_to_slice, states)
      )

    return combine_results(results)

  def _decode_state_chunk_length(self, chunk_id: int) -> int:
    """Returns the length of a decode state chunk (prefix or current)."""
    t_dim = chunk_id + 1
    if chunk_id == self._broadcast_prefixes_count:
      # Current state, non-prefix.
      return self.get_decode_state('key_state').shape[t_dim]
    return self.get_variable(
        PREFIX_DECODE_CACHE, f'key_state_{chunk_id}_pfx'
    ).shape[t_dim]

  def _slice_decode_chunk(self, x: JTensor, chunk_id: int, dim: int) -> JTensor:
    """Slices a full-sequence tensor for a decode state chunk."""
    pfx_count = self._broadcast_prefixes_count
    start = 0
    for i in range(min(pfx_count, chunk_id)):
      t_dim = i + 1
      start += self.get_variable(
          PREFIX_DECODE_CACHE, f'key_state_{i}_pfx'
      ).shape[t_dim]
    limit = start + self._decode_state_chunk_length(chunk_id)
    return jax.lax.slice_in_dim(x, start, limit, axis=dim)

  def _left_concat_decode_state(
      self, state_name: str, max_prefix_size: int
  ) -> JTensor:
    """Left-concats the current decode state with prefixes (if any)."""
    state = self.get_decode_state(state_name)
    pfx_count = self._broadcast_prefixes_count
    if pfx_count == 0:
      return state
    batch_dims = self.get_decode_state(state_name).shape[: 1 + pfx_count]
    windows = [state]
    prefix_window_size = max_prefix_size
    for i in range(pfx_count):
      if prefix_window_size == 0:
        break
      chunk_id = pfx_count - i - 1
      pfx = self.get_variable(
          PREFIX_DECODE_CACHE, f'{state_name}_{chunk_id}_pfx'
      )
      pfx_len = pfx.shape[chunk_id + 1]
      subwindow_len = min(pfx_len, prefix_window_size)
      prefix_window_size -= subwindow_len
      pfx = jax.lax.slice_in_dim(
          pfx, pfx_len - subwindow_len, pfx_len, axis=chunk_id + 1
      )
      pfx = jnp.reshape(
          pfx,
          batch_dims[: chunk_id + 1]
          + (1,) * (i + 1)
          + pfx.shape[chunk_id + 1 :],
      )
      pfx = jnp.broadcast_to(pfx, batch_dims + pfx.shape[len(batch_dims) :])
      windows = [pfx] + windows
    return jnp.concatenate(windows, axis=pfx_count + 1)

  def _dot_atten_one_step(
      self,
      query: JTensor,
      key_state_name: str,
      value_state_name: str,
      atten_mask: JTensor,
      relative_bias: Optional[JTensor] = None,
      time_step: Optional[JTensor] = None,
  ) -> Tuple[JTensor, JTensor]:
    """Dot attention function for queries with 1 time step.

    In the shapes listed below, `...` means potential sample dims added for lazy
    broadcast prefixes.

    Args:
      query: JTensor of shape [B, ..., N, H] or [B, ..., T, N, H].
      key_state_name: Name of the decoding key state variable.
      value_state_name: Name of the decoding value state variable.
      atten_mask: JTensor of shape [1|B, 1, S] or [1|B, 1, T, S] which is a mask
        that is applied to prevent attention between unwanted pairs. This has
        already been converted into large negative logits. The first dimension
        is allowed to be of size 1, if the mask is shared by all items in the
        batch (e.g., only a causal mask).
      relative_bias: Relative bias of shape [1|B, N, 1, S].
      time_step: The time step tensor.

    Returns:
      encoded: JTensor of shape [B, ..., N, H] or [B, ..., T, N, H]
    """
    del time_step
    pfx_count = self._broadcast_prefixes_count
    # When query has shape of [B, ..., N, H], will apply extend_step to a single
    # token per batch, normal autoregressive decoding logic is applied.
    #
    # When query has shape of [B, ..., T, N, H], will apply extend_step to
    # T tokens per batch. This is used in suffix scoring of T tokens after
    # autoregressive decoding.
    extend_one_step = len(query.shape) == pfx_count + 3

    batch_dims = self.get_decode_state(key_state_name).shape[: 1 + pfx_count]
    rb_batched = False
    if relative_bias is not None:
      rb_batched = relative_bias.shape[0] > 1
    if rb_batched:
      relative_bias = jnp.reshape(
          relative_bias, batch_dims + relative_bias.shape[1:]
      )
    am_batched = atten_mask.shape[0] > 1
    if am_batched:
      atten_mask = jnp.reshape(atten_mask, batch_dims + atten_mask.shape[1:])

    def _pre_softmax(layer, batched, batched_slice, non_batched_slice, states):
      del layer
      k = states[0]
      q = batched
      if am_batched:
        am, *batched_slice = batched_slice
      else:
        am, *non_batched_slice = non_batched_slice
      if rb_batched:
        rb, *batched_slice = batched_slice
      else:
        rb, *non_batched_slice = non_batched_slice
      k = self._shard_blnh(k)
      # q is 3d.
      if extend_one_step:
        q = self._shard_bnh(q)
      else:
        q = self._shard_blnh(q)

      b, s, n, h = k.shape
      if extend_one_step:
        base_layer.assert_has_shape(q, [b, n, h])
        base_layer.assert_has_shape(am, [-1, 1, s])
      else:
        base_layer.assert_has_shape(q, [b, -1, n, h])
        base_layer.assert_has_shape(am, [-1, 1, -1, s])
      asserts.in_set(am.shape[0], [b, 1])

      q = self._scale_query(q)
      if extend_one_step:
        logits = jnp.einsum('BNH,BSNH->BNS', q, k)
      else:
        logits = jnp.einsum('BTNH,BSNH->BNTS', q, k)
      if rb is not None:
        base_layer.assert_has_shape(rb, [-1, n, -1, s])
        asserts.in_set(rb.shape[0], [b, 1])
        if rb.shape[2] == 1:
          rb = jnp.squeeze(rb, axis=2)
        logits += rb
      logits = self._cap_logits(logits)
      # Attention softmax is always carried out in fp32.
      logits = logits.astype(jnp.float32)
      # Apply attention masking
      padded_logits = py_utils.apply_mask_to_logits(logits, am)
      return padded_logits

    batched_to_slice = []
    batched_to_slice_tdims = []
    non_batched_to_slice = []
    non_batched_to_slice_tdims = []
    if extend_one_step:
      am_tdim = 2
      concat_dim = 2
    else:
      am_tdim = 3
      concat_dim = 3

    if am_batched:
      batched_to_slice.append(atten_mask)
      batched_to_slice_tdims.append(am_tdim)
    else:
      non_batched_to_slice.append(atten_mask)
      non_batched_to_slice_tdims.append(am_tdim)
    if rb_batched:
      batched_to_slice.append(relative_bias)
      batched_to_slice_tdims.append(3)
    else:
      non_batched_to_slice.append(relative_bias)
      non_batched_to_slice_tdims.append(3)

    def _concat_logits(chunks):
      if len(chunks) == 1:
        return chunks[0]
      return jnp.concatenate(chunks, axis=pfx_count + concat_dim)

    padded_logits = self._run_with_all_decode_state_chunks(
        _pre_softmax,
        query,
        batched_to_slice,
        batched_to_slice_tdims,
        non_batched_to_slice,
        non_batched_to_slice_tdims,
        [key_state_name],
        _concat_logits,
    )

    # Of shape [b, ..., n, s]
    key_dtype = self.get_decode_state(key_state_name).dtype
    if self.attention_extra_logit is None:
      probs = jax.nn.softmax(padded_logits, axis=-1).astype(key_dtype)
    else:
      probs = jnp.exp(self._log_softmax_with_extra_logit(padded_logits)).astype(
          key_dtype
      )

    # Compute the attention context.
    def _post_softmax(layer, batched, ps, non_batched, states):
      del layer, batched, non_batched
      v = self._shard_blnh(states[0])
      if extend_one_step:
        return self._shard_bnh(jnp.einsum('BNS,BSNH->BNH', ps, v))
      return self._shard_blnh(jnp.einsum('BNTS,BSNH->BTNH', ps, v))

    # Use sum as result combiner since the time dimension is a contracting dim.
    encoded = self._run_with_all_decode_state_chunks(
        _post_softmax,
        [],
        probs,  # pytype: disable=wrong-arg-types  # jax-ndarray
        am_tdim,
        [],
        [],
        [value_state_name],
        sum,
    )

    if self.zero_fully_masked:
      # Return zeros for tokens which don't attend anything.
      fully_masked = jnp.all(
          atten_mask < py_utils.get_large_negative_number(jnp.float32) / 2,
          axis=-1,
      )
      if not am_batched:
        fully_masked = jnp.reshape(
            fully_masked, (1,) * len(batch_dims) + fully_masked.shape[1:]
        )
      fully_masked = jnp.squeeze(fully_masked, axis=len(batch_dims))
      fully_masked = jnp.reshape(
          fully_masked,
          fully_masked.shape + (1,) * (encoded.ndim - fully_masked.ndim),
      )
      encoded *= 1 - fully_masked

    return encoded, probs

  # TODO(b/247837331): Separate extend n steps from extend_step API if there
  # are  more use cases to run scoring right after decoding.
  def extend_step(
      self,
      query_vec: JTensor,
      *,
      atten_mask: JTensor,  # pytype: disable=signature-mismatch  # overriding-parameter-name-checks
      time_step: JTensor,
      segment_pos: Optional[JTensor],
  ) -> JTensor:
    """Computes the value vector given the query of the current step.

    This function is used by autoregressive decoding.

    Args:
      query_vec: JTensor of shape [B, D] corresponding to query vector at index
        time_step or JTensor of shape [B, T, D] to support extend n steps.
      atten_mask: JTensor of shape [1|B, 1, S] or of shape [1|B, 1, T, S] to
        support extend n steps. atten_mask should have already taken care of
        causal masking for decoding, plus other maskings necessary.
      time_step: A scalar or JTensor. Current time-step, 0-based.
      segment_pos: An optional JTensor of shape [B]. Current position in the
        same segment. If unspecified, time_step will be used.

    Returns:
      encoded: JTensor of shape [B, D] which returns the attention output at
        `time_step`.
    """
    # When query has shape of [B, D], will apply extend_step to a single
    # token per batch, normal autoregressive decoding logic is applied.
    #
    # When query has shape of [B, T, D], will apply extend_step to
    # T tokens per batch. This is used in suffix scoring of T tokens after
    # autoregressive decoding.
    extend_one_step = len(query_vec.shape) == 2
    # Batch major. Reshape the input batch dim to match the decoding state if
    # there are lazy broadcast prefixes.
    pfx_count = self._broadcast_prefixes_count
    batch_dims = self.get_decode_state('key_state').shape[: 1 + pfx_count]
    if pfx_count > 0:
      query_vec = jnp.reshape(query_vec, batch_dims + query_vec.shape[1:])
      if segment_pos is not None:
        segment_pos = jnp.reshape(
            segment_pos, batch_dims + segment_pos.shape[1:]
        )

    time_step = jnp.array(time_step)
    assert time_step.ndim == 0

    # vmap a function on the samples dimensions in lazy broadcast prefixes. This
    # is for functions that do not touch the decoding states.
    def _vmap_no_state(fn):
      vfns = [fn]
      for i in range(pfx_count):
        vmapped_fn = nn.vmap(
            vfns[-1],
            variable_axes={
                base_layer.PARAMS: None,
                base_layer.DECODE_CACHE: None,
                base_layer.PREFIX_DECODE_CACHE: None,
                base_layer.HYPER_PARAMS: None,
            },
            in_axes=i + 1,
            out_axes=i + 1,
            split_rngs={base_layer.PARAMS: True, base_layer.RANDOM: True},
            axis_size=batch_dims[1 + i],
        )
        vfns.append(vmapped_fn)
      return vfns[-1]

    def _proj_qkv(layer, q):
      if self.combine_qkv:
        # Project inputs to key, value and query using a combined weight for
        # faster performance on TPU.
        query_proj, key_proj, value_proj = layer.combined_qkv(q)
      else:
        # Project inputs to key, value and query. Each has shape [B, N, H].
        key_proj = layer.key(q)
        value_proj = layer.value(q)
        query_proj = layer.query(q)
      return query_proj, key_proj, value_proj

    query_proj, key_proj, value_proj = _vmap_no_state(_proj_qkv)(
        self, query_vec
    )
    prefix_length = self._broadcast_prefix_length()

    def _extend_decode_state_and_shard(
        name: str, extend_value: JTensor
    ) -> JTensor:
      extended_state = self.extend_decode_state(
          name, extend_value, time_step - prefix_length, time_dim=1 + pfx_count
      )
      return self._shard_blnh(extended_state)

    # Update key_state
    key_state_name = 'key_state'
    _extend_decode_state_and_shard(key_state_name, key_proj)

    # Update value state.
    value_state_name = 'value_state'
    _extend_decode_state_and_shard(value_state_name, value_proj)

    # Apply depth-wise convolution as in Primer.
    # Paper: https://arxiv.org/abs/2109.08668.
    if self.dconv_qkv:
      if not extend_one_step:
        raise NotImplementedError(
            'DotProductAttentionWithLPB does not support extend n steps '
            'with dconv.'
        )
      # Update query in cache.
      _extend_decode_state_and_shard('query_state', query_proj)

      # For lazy prefix broadcast, we need to concat the current state with part
      # of prefixes to cover the dconv window.
      left_window_size = min(self.dconv_q.kernel_size - 1, prefix_length)

      def _dconv(layer, q, k, v, pos):
        # Aggregate depth-wise convolution for keys and values at time step.
        t_dim = 1
        left_window_size = min(layer.dconv_q.kernel_size - 1, prefix_length)
        ts = time_step - prefix_length + left_window_size
        query_proj = layer.dconv_q.extend_step(
            q, axis=t_dim, step=ts, segment_pos=pos
        )
        key_proj = layer.dconv_k.extend_step(
            k, axis=t_dim, step=ts, segment_pos=pos
        )
        value_proj = layer.dconv_v.extend_step(
            v, axis=t_dim, step=ts, segment_pos=pos
        )
        return query_proj, key_proj, value_proj

      query_proj, key_proj, value_proj = _vmap_no_state(_dconv)(
          self,
          self._left_concat_decode_state('query_state', left_window_size),
          self._left_concat_decode_state('key_state', left_window_size),
          self._left_concat_decode_state('value_state', left_window_size),
          segment_pos,
      )

      # Update queries, keys and values post dconv in cache.
      _extend_decode_state_and_shard('query_post_dconv', query_proj)
      key_state_name = 'key_post_dconv'
      _extend_decode_state_and_shard(key_state_name, key_proj)
      value_state_name = 'value_post_dconv'
      _extend_decode_state_and_shard(value_state_name, value_proj)

    # Apply rotary position embeddings.
    # Paper: https://arxiv.org/abs/2104.09864.
    if self.use_rotary_position_emb:
      if segment_pos is None:
        position = jnp.broadcast_to(time_step, batch_dims)
      else:
        position = segment_pos

      def _rotary(layer, q, k, pos):
        if len(query_vec.shape) == pfx_count + 2:
          query_proj = layer.rotary_position_emb.extend_step(q, pos)
          key_proj = layer.rotary_position_emb.extend_step(k, pos)
        else:
          # If it is extending n steps, uses a vmap to do the computation.
          def _get_rotary(q, pos):
            return layer.rotary_position_emb.extend_step(q, pos)

          query_proj = jax.vmap(_get_rotary, in_axes=1, out_axes=1)(q, pos)
          key_proj = jax.vmap(_get_rotary, in_axes=1, out_axes=1)(k, pos)

        return query_proj, key_proj

      query_proj, key_proj = _vmap_no_state(_rotary)(
          self, query_proj, key_proj, position
      )

      # Update key post rotary position embedding in the cache.
      key_state_name = 'key_post_rotary_pos_emb'
      _extend_decode_state_and_shard(key_state_name, key_proj)

    if self.relative_bias_tpl:
      # Relative bias uses time_step instead of segment_pos.
      if not extend_one_step:
        raise NotImplementedError(
            'DotProductAttentionWithLPB does not support extend n steps with '
            'relative bias.'
        )
      relative_bias = self.relative_bias.extend_step(
          seq_length=self.decoding_state_sequence_length(), time_step=time_step
      )
    else:
      relative_bias = None

    encoded, atten_prob = self._dot_atten_one_step(
        query_proj, key_state_name, value_state_name, atten_mask, relative_bias
    )
    # TODO(yonghui): return atten_probs back to the caller.

    # Apply NGrammer to the output of the attention.
    # Paper: https://openreview.net/forum?id=GxjCYmQAody.
    if self.ngrammer_tpl is not None:
      if pfx_count > 0:
        raise NotImplementedError(
            'ngrammer does not yet support lazy prefix broadcast'
        )
      encoded_state = _extend_decode_state_and_shard(
          'encoded_pre_ngrammer', encoded
      )
      # TODO(pax-dev): May need to fix segment_pos.
      encoded = self.ngrammer.extend_step(
          encoded_state, step=time_step, merge_heads=False
      )

    del atten_prob
    # Post projection.
    if pfx_count > 0:
      encoded = jnp.reshape(encoded, (-1,) + encoded.shape[1 + pfx_count :])
    encoded = self.post(encoded)
    if extend_one_step:
      encoded = self._shard_bd(encoded)
    else:
      encoded = self._shard_bld(encoded)
    return encoded


# TODO(b/249483164): Rename BaseLayerApi->BaseLayer after Fiddle migration.
def create_relative_positional_embedding(
    layer: base_layer.BaseLayerApi,
) -> None:
  wp = layer.weight_split_dims_mapping

  if layer.rel_pos_emb_dim <= 0:
    raise ValueError('Invalid rel_pos_emb_dim: %s' % layer.rel_pos_emb_dim)

  emb_params = pax_fiddle.Config(
      embedding_softmax.PositionalEmbedding,
      embedding_dims=layer.rel_pos_emb_dim,
  )
  layer.create_child('pos_emb', emb_params)

  # Projection layer for relative position encoding
  dim_per_head = layer.dim_per_head
  if dim_per_head is None:
    dim_per_head = layer.hidden_dim // layer.num_heads
    assert (
        dim_per_head * layer.num_heads == layer.hidden_dim
    ), f'{dim_per_head} * {layer.num_heads} != {layer.hidden_dim}'

  pos_proj_tpl = layer.proj_tpl.clone().set(
      input_dim=layer.rel_pos_emb_dim,
      num_heads=layer.num_heads,
      dim_per_head=dim_per_head,
      use_bias=False,
  )
  pos_proj_tpl.weight_split_dims_mapping.wt = wp.proj
  layer.create_child('pos_proj', pos_proj_tpl)

  u_pc = WeightHParams(
      shape=[layer.num_heads, dim_per_head], init=WeightInit.Constant(0.0)
  )
  v_pc = WeightHParams(
      shape=[layer.num_heads, dim_per_head], init=WeightInit.Constant(0.0)
  )

  layer.create_variable('u', u_pc)
  layer.create_variable('v', v_pc)


class DotProductAttentionXL(DotProductAttention):
  """Transformer-XL multiheaded attention with relative positional embedding.

  https://arxiv.org/pdf/1901.02860.pdf section 3.3.

  Notice this is only intended for self-attention.

  Attributes:
    rel_pos_emb_dim: Dimension of relative positional embedding.
  """

  rel_pos_emb_dim: int = 0

  def setup(self) -> None:
    """Constructs a DotProductAttentionXL object."""
    super().setup()
    create_relative_positional_embedding(self)

  def _rel_position_bias(
      self, content: JTensor, abs_pos_emb: JTensor
  ) -> JTensor:
    """Computes relative position bias.

    This is a subroutine used by variants of self-attentions with relative
    positional embedding.

    output[b][n][i][j] = content[b][i][n] x abs_pos_emb[i-j+T-1][n]

    Padding should be masked by the caller of this function.

    B: batch size
    T: sequence length
    N: num of attention heads.
    H: per-head attention dimension.

    Args: tensors of the following shapes:
      content:          B, T, N, H]
      abs_pos_emb:     [2T - 1, N, H], the absolute positional embedding.
      abs_pos_emb[i] is the emb of relative distance i - (T-1).

    Returns:
      The attention logits tensor. [B, N, T, T].
    """
    b, t, n = content.shape[:3]
    l = 2 * t - 1

    # [B, N, T, L=2T-1]
    term_bd = jnp.einsum('BTNH,LNH->BNTL', content, abs_pos_emb)

    term_bd = jnp.reshape(term_bd, [b, n, t * l])
    # [B, N, T * (L + 1)].
    term_bd = jnp.pad(term_bd, ((0, 0), (0, 0), (0, t)))
    # [B, N, T, L + 1].
    term_bd = jnp.reshape(term_bd, [b, n, t, l + 1])
    return term_bd[:, :, :, t - 1 :: -1]

  def _atten_logits(self, query, key):
    b, t, n, h = query.shape

    # This layer only supports self-attention.
    assert key.shape == (b, t, n, h)

    # [1, 2T - 1]
    pos = jnp.expand_dims(jnp.arange(-(t - 1), t), 0)
    sin_emb = self.pos_emb(position=pos)
    # [1, 2T - 1, N, H]
    sin_emb = self.pos_proj(sin_emb)
    # [2T - 1, N, H]
    sin_emb = jnp.squeeze(sin_emb, 0)

    # [B, N, T, S=T]
    content = query + self.theta.u
    term_ac = jnp.einsum('BTNH,BSNH->BNTS', content, key)

    content = query + self.theta.v
    term_bd = self._rel_position_bias(content, sin_emb)
    return term_ac + term_bd

  def _atten_logits_one_step(self, query, key, step):
    t = step + 1
    s = key.shape[1]

    # [1, S]
    pos = jnp.expand_dims(jnp.arange(t - 1, t - s - 1, -1), 0)
    sin_emb = self.pos_emb(position=pos)
    # [1, S, N, H]
    sin_emb = self.pos_proj(sin_emb)
    # [S, N, H]
    sin_emb = jnp.squeeze(sin_emb, 0)

    # [B, N, T, S=T]
    content = query + self.theta.u
    term_ac = jnp.einsum('BNH,BSNH->BNS', content, key)

    content = query + self.theta.v
    term_bd = jnp.einsum('BNH,TNH->BNT', content, sin_emb)
    return term_ac + term_bd

  def _dot_atten_one_step(
      self,
      query: JTensor,
      key_state_name: str,
      value_state_name: str,
      atten_mask: JTensor,
      relative_bias: Optional[JTensor] = None,
      time_step: Optional[JTensor] = None,
  ) -> Tuple[JTensor, JTensor]:
    """Dot attention function for queries with 1 time step.

    Args:
      query: JTensor of shape [B, N, H].
      key_state_name: Name of the decoding key state variable.
      value_state_name: Name of the decoding value state variable.
      atten_mask: JTensor of shape [1|B, 1, S] which is a mask that is applied
        to prevent attention between unwanted pairs. This has already been
        converted into large negative logits. The first dimension is allowed to
        be of size 1, if the mask is shared by all items in the batch (e.g.,
        only a causal mask).
      relative_bias: Relative bias of shape [1|B, N, 1, S].
      time_step: The time step tensor.

    Returns:
      encoded: JTensor of shape [B, N, H].
      probs: JTensor of shape [B, N, S].
    """
    key = self._shard_blnh(self.get_decode_state(key_state_name))
    value = self._shard_blnh(self.get_decode_state(value_state_name))

    k_b = key.shape[0]
    q_b = query.shape[0]
    if q_b != k_b:
      if q_b % k_b != 0:
        raise ValueError(
            f'q batch size {q_b} is not divisible by state batch size {k_b}'
        )
      key = jnp.repeat(key, q_b // k_b, axis=0)
      value = jnp.repeat(value, q_b // k_b, axis=0)
    if atten_mask.shape[0] != 1 and atten_mask.shape[0] != q_b:
      assert atten_mask.shape[0] == k_b
      atten_mask = jnp.repeat(atten_mask, q_b // k_b, axis=0)
    # query is 3d.
    query = self._shard_bnh(query)

    b, s, n, h = key.shape
    base_layer.assert_has_shape(value, [b, s, n, h])
    base_layer.assert_has_shape(query, [b, n, h])
    base_layer.assert_has_shape(atten_mask, [-1, 1, s])
    asserts.in_set(atten_mask.shape[0], [b, 1])
    query = self._scale_query(query)
    logits = self._atten_logits_one_step(query, key, time_step)
    if relative_bias is not None:
      base_layer.assert_has_shape(relative_bias, [-1, n, 1, s])
      asserts.in_set(relative_bias.shape[0], [b, 1])
      relative_bias = jnp.squeeze(relative_bias, axis=2)
      logits += relative_bias
    logits = self._cap_logits(logits)
    # Attention softmax is always carried out in fp32.
    logits = logits.astype(jnp.float32)
    # Apply attention masking
    padded_logits = py_utils.apply_mask_to_logits(logits, atten_mask)
    # Of shape [b, n, s]
    if self.attention_extra_logit is None:
      probs = jax.nn.softmax(padded_logits, axis=-1).astype(key.dtype)
    else:
      probs = jnp.exp(self._log_softmax_with_extra_logit(padded_logits)).astype(
          key.dtype
      )
    # Compute the attention context.
    encoded = jnp.einsum('BNS,BSNH->BNH', probs, value)
    encoded = self._shard_bnh(encoded)
    return encoded, probs

  def init_states(
      self,
      target_batch_size: int,  # pytype: disable=signature-mismatch  # overriding-return-type-checks
      target_max_length: int,
  ) -> NestedMap:
    raise NotImplementedError(
        'init_states is not implemented for %s' % self.__name__
    )


def _padded_slice(
    x: JTensor,
    start_index: JTensor,
    slice_size: int,
    axis: int,
    padding_value: Any,
) -> JTensor:
  """Returns a slice of x.

  If not enough elements, padding_value will be returned when out of bounds.

  Args:
    x: Tensor to slice
    start_index: Start index of the slice.
    slice_size: Size of the slice (concrete value).
    axis: Axis to slice
    padding_value: Value to use as paddings for out of bounds.

  Returns:
    Slice as a JTensor.
  """
  len_x = x.shape[axis]

  # The slice has to be rolled if start_index < 0 or
  # start_index + slice_size > len_x
  clipped_start_index = jnp.clip(
      start_index,
      0,
      len_x - slice_size,
  )
  shift = clipped_start_index - start_index
  x_slice = jax.lax.dynamic_slice_in_dim(
      x,
      clipped_start_index,
      slice_size,
      axis=axis,
  )

  def _fix_slice(
      x_slice: JTensor,
      axis: int,
  ):
    x_slice = jnp.roll(x_slice, shift, axis=axis)
    indices = jnp.arange(slice_size)
    axis = axis % x.ndim
    indices = jnp.reshape(indices, ((slice_size,) + (1,) * (x.ndim - 1 - axis)))
    return jnp.where(
        (indices < shift) + (indices >= slice_size + shift),
        jnp.array(padding_value),
        x_slice,
    )

  return jax.lax.cond(
      shift,
      lambda: _fix_slice(x_slice, axis),
      lambda: x_slice,
  )


class LocalSelfAttention(DotProductAttention):
  """Local Attention with given left and right context.

  We use the following capital letters to denote certain
  tensor parameters.

    B = batch size.
    P = query stride (default to 1, see below).
    T(target) = length of the query.
    S(source) = length of the key/value, S == T * P.

    W = key block size. query block size is W // P.
    L = left context size in key, including left L-1 positions and self.
    R = right context size in key.
    F = L + R = context size of one position.
    C = L + R + W - 1 = context size of a block of W positions.
    U = ceiling(T/W).

    D = model dimension.
    N = number of attention heads.
    H = dimensions of each attention head.

  Canonical attention:
  For each query position, its attended position range in the key sequence
  includes from the left L-1 tokens before it (up to the beginning of the
  sequence), the self, and the right R tokens after it (up to the end of the
  sequence). This is not affected by the block size.

  Causality is enabled when right context size R=0.

  The key difference to base class is on calculating logits:
    Base class:
      1)  Compute the full S x T attention.
      2)  Apply a S x T mask to enforce local attention window.
    This implementation:
      1)  Compute a W x C attention for each of the U blocks. Where the i-th
      block has query[W*i:W*(i+1)] and key[W*(i-1)-L-1:W*(i+1)+R].
      2)  Apply a W x C mask for each block.

  Effectively, we reduce both time and space complexities for computing the
  sliding window attention from O(S * T) to O(S * C). In practice we observe
  reduced HBM usage on TPU but no speed gains.

  Strided attention:
  For canonical attention, P is 1 and S == T. When query_stride (P) is not 1,
  query(target) and key/value(source) have different lengths: S is expected
  to be a multiple T.

  The attention semantics also change, in that, position i in the query will
  attend to the same range in the key sequence as covered by [i, i+P) in
  the canonical attention.

  Note: Key and query need to have the same length. Ideally one can support
  cross attention. So far this class is only used for encoder in speech models.

  Attributes:
    block_size: Size of a processing block, if unset, default to max(1,
      right_context, left_context-1).
    left_context: Number of left positions to attend (including current
      position).
    right_context: Number of right positions to attend.
  """

  block_size: Optional[int] = None
  left_context: Optional[int] = None
  right_context: Optional[int] = None

  def _atten_logits(self, query: JTensor, key: JTensor) -> JTensor:
    """Computes logits from query and key."""
    logits = jnp.einsum('buwnh,bucnh->bnuwc', query, key)
    return logits

  def _dot_atten(
      self,
      query: JTensor,
      key: JTensor,
      value: JTensor,
      atten_mask: JTensor,
      relative_bias: Optional[JTensor] = None,
  ) -> Tuple[JTensor, JTensor]:
    """Main attention function.

    Args:
      query: JTensor of shape [B, T, N, H].
      key: JTensor of shape [B, S, N, H].
      value: JTensor of shape [B, S, N, H].
      atten_mask: JTensor of shape [1|B, 1, 1|T, S] which is a mask that is
        applied to prevent attention between unwanted pairs. This has already
        been converted into large negative logits. Note that the first and third
        dimension allow size 1 if the mask is shared by every item in the batch
        or every token in the target sequence.
      relative_bias: Relative bias of shape [B, N, T, S].

    Returns:
      encoded: JTensor of shape [B, T, N, H].
      atten_probs: JTensor of shape [B, N, T, S].
    """
    # Relative bias is not supported yet
    if relative_bias is not None:
      raise NotImplementedError(
          'relative bias for localattention is not supported yet'
      )

    block_size = self.block_size
    if (
        block_size is None
        and self.left_context is not None
        and self.right_context is not None
    ):
      block_size = max(1, self.right_context, self.left_context - 1)
      # Note: if query_stride will be added in parameters
      # then it has to be taken into account here.
      logging.warning('block_size not set, use default value = %d', block_size)

    query = self._shard_blnh(query)
    key = self._shard_blnh(key)
    value = self._shard_blnh(value)

    b, s, n, h = key.shape
    base_layer.assert_has_shape(value, [b, s, n, h])
    base_layer.assert_has_shape(query, [b, -1, n, h])
    t = query.shape[1]
    # If only padding bias is supplied, then atten_mask can be [B, 1, 1, S]
    # since each target token is prohibited from attending to the same set of
    # source tokens. In this case tiling is inefficient and unnecessary.
    # If there is no padding mask, and only causal mask then the shape can be
    # [1, 1, T, S]
    base_layer.assert_has_shape(atten_mask, [-1, 1, -1, s])
    asserts.in_set(atten_mask.shape[2], [t, 1])
    asserts.in_set(atten_mask.shape[0], [b, 1])
    query = self._scale_query(query)

    # -> [B, U, C, N, H]
    key_block_context = extract_block_context(
        key,
        block_size=block_size,
        left_context=self.left_context,
        right_context=self.right_context,
    )
    _, u, c, _, _ = key_block_context.shape

    # -> [B, U, W, N, H]
    query_blocks = convert_to_block(query, block_size=block_size)
    _, _, w, _, _ = query_blocks.shape

    minus_inf = py_utils.get_large_negative_number(jnp.float32)

    if atten_mask.shape[2] == 1:
      # Attention mask with shape [1|B, 1, 1, S]
      # For example, generated by convert_paddings_to_mask

      mask = atten_mask[:, 0, 0, :]
      mask_block_context = extract_block_context(  # pytype: disable=wrong-arg-types  # jax-ndarray
          mask,
          block_size=block_size,
          left_context=self.left_context,
          right_context=self.right_context,
          padding_val=minus_inf,
      )

      # -> [B, N, U, W, C]
      mask = jnp.tile(
          jnp.reshape(mask_block_context, [b, 1, u, 1, c]), [1, n, 1, w, 1]
      )
    else:
      # Full attention mask

      # -> [B, U, W, T]
      mask_block_context = convert_to_block(  # pytype: disable=wrong-arg-types  # jax-ndarray
          atten_mask[:, 0].astype(jnp.float32),
          block_size=block_size,
          padding_val=minus_inf,
      )
      mask_block_context = jnp.reshape(mask_block_context, [b * u * w, t])
      # -> [B, U, W, U, C]
      mask_block_context = extract_block_context(  # pytype: disable=wrong-arg-types  # jax-ndarray
          mask_block_context,
          block_size=block_size,
          left_context=self.left_context,
          right_context=self.right_context,
          padding_val=minus_inf,
      )
      mask_block_context = jnp.reshape(mask_block_context, [b, u, w, u, c])
      mask_block_context = jnp.einsum('buwuc->buwc', mask_block_context)

      # -> [B, N, U, W, C]
      mask = jnp.tile(jnp.expand_dims(mask_block_context, 1), [1, n, 1, 1, 1])
      assert mask.shape == (b, n, u, w, c)

    # Make local causal mask.
    # -> [U, W, C]
    local_causal_mask = _make_local_mask(
        seq_len=t,
        block_size=block_size,
        left_context=self.left_context,
        right_context=self.right_context,
    )
    mask = jnp.minimum(mask, (1.0 - local_causal_mask) * minus_inf)

    # -> [B, N, U, W, C]
    logits = self._atten_logits(query_blocks, key_block_context)
    logits = checkpoint_name(logits, 'logits')
    logits = self._cap_logits(logits)
    # Attention softmax is always carried out in fp32.
    logits = logits.astype(jnp.float32)

    padded_logits = py_utils.apply_mask_to_logits(logits, mask)

    if self.attention_extra_logit is None:
      probs = jax.nn.softmax(padded_logits, axis=-1).astype(key.dtype)
    else:
      probs = jnp.exp(self._log_softmax_with_extra_logit(padded_logits)).astype(
          key.dtype
      )
    # Apply attention dropout.
    probs = self.atten_dropout(probs)

    value_block_context = extract_block_context(
        value,
        block_size=block_size,
        left_context=self.left_context,
        right_context=self.right_context,
    )

    # Compute the attention context vector.
    # -> [B, U, W, N, H]
    encoded = jnp.einsum('bnuwc,bucnh->buwnh', probs, value_block_context)

    if self.zero_fully_masked:
      # Return zeros for tokens which don't attend anything.
      fully_masked = jnp.all(mask < minus_inf / 2, axis=-1)[
          :, 0, :, :, jnp.newaxis, jnp.newaxis
      ]
      encoded *= 1 - fully_masked

    encoded = jnp.reshape(encoded, [b, u * w, n, h])
    # Remove the extra time padding introduced by converting to blocks.
    encoded = encoded[:, : query.shape[1], ...]

    encoded = checkpoint_name(encoded, 'context')
    encoded = self._shard_blnh(encoded)
    return encoded, probs

  def _dot_atten_one_step(
      self,
      query: JTensor,
      key_state_name: str,
      value_state_name: str,
      atten_mask: JTensor,
      relative_bias: Optional[JTensor] = None,
      time_step: Optional[JTensor] = None,
  ) -> Tuple[JTensor, JTensor]:
    key = self._shard_blnh(self.get_decode_state(key_state_name))
    value = self._shard_blnh(self.get_decode_state(value_state_name))
    k_b = key.shape[0]
    q_b = query.shape[0]
    if q_b != k_b:
      if q_b % k_b != 0:
        raise ValueError(
            f'q batch size {q_b} is not divisible by state batch size {k_b}'
        )
      key = jnp.repeat(key, q_b // k_b, axis=0)
      value = jnp.repeat(value, q_b // k_b, axis=0)
    if atten_mask.shape[0] != q_b and atten_mask.shape[0] != 1:
      assert atten_mask.shape[0] == k_b, (atten_mask.shape, k_b)
      atten_mask = jnp.repeat(atten_mask, q_b // k_b, axis=0)
    # query is 3d.
    query = self._shard_bnh(query)

    s = key.shape[1]
    asserts.eq(value.shape[1], s)
    asserts.eq(atten_mask.shape[-1], s)
    l = self.left_context
    f = self.left_context + self.right_context

    key = _padded_slice(key, time_step + 1 - l, f, 1, 0.0)
    value = _padded_slice(value, time_step + 1 - l, f, 1, 0.0)
    atten_mask = _padded_slice(
        atten_mask,
        time_step + 1 - l,
        f,
        -1,
        py_utils.get_large_negative_number(jnp.float32),
    )

    b, f, n, h = key.shape
    asserts.eq(f, self.left_context + self.right_context)
    base_layer.assert_has_shape(value, [b, f, n, h])
    base_layer.assert_has_shape(query, [b, n, h])
    base_layer.assert_has_shape(atten_mask, [-1, 1, f])
    asserts.in_set(atten_mask.shape[0], [b, 1])
    query = self._scale_query(query)
    logits = self.qk_einsum('BNH,BFNH->BNF', query, key)
    if relative_bias is not None:
      asserts.eq(relative_bias.shape[-1], s)
      relative_bias = _padded_slice(
          relative_bias,
          time_step + 1 - l,
          f,
          -1,
          0.0,
      )
      base_layer.assert_has_shape(relative_bias, [-1, n, 1, f])
      asserts.in_set(relative_bias.shape[0], [b, 1])
      relative_bias = jnp.squeeze(relative_bias, axis=2)
      logits += relative_bias
    logits = self._cap_logits(logits)
    # Attention softmax is always carried out in fp32.
    logits = logits.astype(jnp.float32)
    # Apply attention masking
    padded_logits = logits + atten_mask.astype(jnp.float32)
    # Of shape [b, n, s]
    if self.attention_extra_logit is None:
      probs = jax.nn.softmax(padded_logits, axis=-1).astype(key.dtype)
    else:
      probs = jnp.exp(self._log_softmax_with_extra_logit(padded_logits)).astype(
          key.dtype
      )
    # Compute the attention context.
    encoded = self.pv_einsum('BNF,BFNH->BNH', probs, value)

    if self.zero_fully_masked:
      # Return zeros for tokens which don't attend anything.
      fully_masked = jnp.all(
          atten_mask < py_utils.get_large_negative_number(jnp.float32) / 2,
          axis=-1,
      )[..., jnp.newaxis]
      encoded *= 1 - fully_masked

    encoded = self._shard_bnh(encoded)
    return encoded, probs

  def init_states(
      self,
      target_batch_size: int,  # pytype: disable=signature-mismatch  # overriding-return-type-checks
      target_max_length: int,
  ) -> NestedMap:
    raise NotImplementedError(
        'init_states is not implemented for %s' % self.__name__
    )


class LocalSelfAttentionXL(LocalSelfAttention):
  """Local version of transformer-xl self attention.

  Attributes:
    rel_pos_emb_dim: Dimension of relative positional embedding.
  """

  rel_pos_emb_dim: int = 0

  def setup(self) -> None:
    """Constructs a LocalSelfAttentionXL object."""
    super().setup()
    create_relative_positional_embedding(self)

  def _atten_logits(self, query, key):
    b, u, w = query.shape[:3]
    c = key.shape[2]
    n = self.num_heads
    l = self.left_context
    r = self.right_context
    f = l + r
    # term a and c
    term_ac = jnp.einsum('BUWNH,BUCNH->BNUWC', query + self.theta.u, key)

    # term b and d
    # [1, F]
    assert l is not None and r is not None
    pos = jnp.expand_dims(jnp.arange(l - 1, -r - 1, -1), 0)
    sin_emb = self.pos_emb(position=pos)
    # [1, F, N, H]
    sin_emb = self.pos_proj(sin_emb)
    # [F, N, H]
    sin_emb = jnp.squeeze(sin_emb, 0)

    # [B, N, U, W, F]
    term_bd = jnp.einsum('BUWNH,FNH->BNUWF', query + self.theta.v, sin_emb)

    # Perform relative shift in order to get [B, N, U, W, C]
    # Pads the input to [B, N, U, C, C+1]
    term_bd = jnp.pad(
        term_bd, ((0, 0), (0, 0), (0, 0), (0, c - w), (0, c + 1 - f))
    )

    # Reshapes to [B, N, U, C+1, C]. Note the output last dim is 1-smaller
    # than the input, which "pushses" one element off to the next row for each
    # row. The accumulated effect is row_i is right-shifted i steps (i>=0).
    term_bd = jnp.reshape(term_bd, [b, n, u, c + 1, c])

    # Keeps useful slices. [B, N, U, W, C]
    term_bd = term_bd[:, :, :, :w, :]
    return term_ac + term_bd

  def extend_step(
      self,
      query_vec: JTensor,  # pytype: disable=signature-mismatch  # overriding-parameter-name-checks
      *,
      atten_mask: JTensor,
      time_step: JTensor,
      segment_pos: Optional[JTensor],
      is_cross_attention: bool = False,
  ) -> JTensor:
    raise NotImplementedError(
        'extend_step is not implemented for %s' % self.__name__
    )


class CausalDepthwiseConv1D(base_layer.BaseLayer):
  """Causal depth-wise convolution applied to a 1-d sequence as in Primer.

  See https://arxiv.org/abs/2109.08668 for more details.

  Attributes:
    kernel_size: Kernel size for the causal depth-wise convolution on the 1-D
      sequence.
    hidden_dims: Dimensions of the convolution filter. It can be a list to
      signify if we convolve multiple dimensions from the end of the sequence.
      Alternatively, if just convolving over the last dimension, it can be a
      positive integer.
  """

  kernel_size: int = 3
  hidden_dims: Union[int, Sequence[int]] = 0

  def setup(self) -> None:
    assert self.name
    assert isinstance(self.hidden_dims, (list, tuple)) or isinstance(
        self.hidden_dims, int
    )
    assert self.kernel_size > 0
    if isinstance(self.hidden_dims, (list, tuple)):
      for dim in self.hidden_dims:
        assert dim > 0
    else:
      assert self.hidden_dims > 0

    wp = self.weight_split_dims_mapping
    for i in range(self.kernel_size):
      if i == 0:
        params_init = base_layer.WeightInit.Constant(0.5)
      else:
        params_init = base_layer.WeightInit.Constant(0.5 / self.kernel_size)
      if isinstance(self.hidden_dims, (list, tuple)):
        shape = self.hidden_dims
      else:
        shape = [self.hidden_dims]
      self.create_variable(
          f'dconv_{i}',
          WeightHParams(
              shape=shape,
              init=params_init,
              mesh_shape=self.mesh_shape,
              tensor_split_dims_mapping=wp.wt,
          ),
      )

  def __call__(
      self, inputs: JTensor, axis: int, segment_pos: Optional[JTensor] = None
  ) -> JTensor:
    """FProp applying depth-wise convolution on 1D sequence.

    Args:
      inputs: Input sequence of possible shapes: [B, L, D], [B, L, N, H] or [L,
        B, N, H] where the L represents the sequence length.
      axis: The axis which corresponds to the sequence dimension, i.e. the
        dimension corresponding to L. By default the axis is assumed to be 1.
      segment_pos: JTensor of shape [B, L].

    Returns:
      Output sequence after applying the depth-wise convolution on the sequence.
    """
    outputs = inputs * self.theta.dconv_0
    for i in range(1, self.kernel_size):
      inputs = shift_1d(inputs, offset=1, axis=axis)
      if segment_pos is None:
        outputs += inputs * getattr(self.theta, f'dconv_{i}')
      else:
        mask = segment_pos >= i
        while len(mask.shape) < len(inputs.shape):
          mask = jnp.expand_dims(mask, axis=-1)
        outputs += inputs * getattr(self.theta, f'dconv_{i}') * mask
    return outputs

  def extend_step(
      self,
      inputs: JTensor,
      axis: int,
      step: Union[int, JTensor],
      segment_pos: Optional[JTensor],
  ) -> JTensor:
    """extend_step applying depth-wise convolution on 1D sequence at a step.

    Args:
      inputs: Input sequence of possible shapes: [B, L, D], [B, L, N, H] or [L,
        B, N, H] where the L represents the sequence length.
      axis: The axis which corresponds to the sequence dimension, i.e. the
        dimension corresponding to L. By default the axis is assumed to be 1.
      step: Which step to perform the convolution for. This must be a valid
        non-negative index into the length dimension L.
      segment_pos: JTensor of shape [B]. If not provided, it uses step as
        segment_pos.

    Returns:
      Output sequence at the step after applying the depth-wise convolution
      on the sequence.
    """
    get_single_slice_at_index = functools.partial(
        jax.lax.dynamic_slice_in_dim, inputs, slice_size=1, axis=axis
    )
    outputs = get_single_slice_at_index(start_index=step)
    outputs *= self.theta.dconv_0
    if segment_pos is None:
      segment_pos = step
    else:
      new_shape = [segment_pos.shape[0]] + [1] * (inputs.ndim - 1)
      segment_pos = jnp.reshape(segment_pos, new_shape)
    use_where = not isinstance(segment_pos, int)
    for i in range(1, self.kernel_size):
      if use_where:
        prev_slice = jnp.where(
            jnp.greater_equal(segment_pos - i, 0),
            get_single_slice_at_index(step - i),
            jnp.zeros_like(outputs),
        )
      elif segment_pos >= i:
        prev_slice = get_single_slice_at_index(start_index=step - i)
      else:
        break
      outputs += prev_slice * getattr(self.theta, f'dconv_{i}')
    return jnp.squeeze(outputs, axis)<|MERGE_RESOLUTION|>--- conflicted
+++ resolved
@@ -1007,14 +1007,9 @@
   decode_cache: bool = True
   attention_mask_summary: bool = False
   zero_fully_masked: bool = False
-<<<<<<< HEAD
-  qk_einsum_tpl: LayerTpl = template_field(base_ops.Einsum)
-  pv_einsum_tpl: LayerTpl = template_field(base_ops.Einsum)
   mha_mask_addition_pattern: bool = True
-=======
   qk_einsum_tpl: LayerTpl = template_field(base_ops.EinsumOp)
   pv_einsum_tpl: LayerTpl = template_field(base_ops.EinsumOp)
->>>>>>> 29d5c8f7
 
   # SPMD partition related params.
   #
